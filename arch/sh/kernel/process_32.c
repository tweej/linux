// SPDX-License-Identifier: GPL-2.0
/*
 * arch/sh/kernel/process.c
 *
 * This file handles the architecture-dependent parts of process handling..
 *
 *  Copyright (C) 1995  Linus Torvalds
 *
 *  SuperH version:  Copyright (C) 1999, 2000  Niibe Yutaka & Kaz Kojima
 *		     Copyright (C) 2006 Lineo Solutions Inc. support SH4A UBC
 *		     Copyright (C) 2002 - 2008  Paul Mundt
 */
#include <linux/module.h>
#include <linux/mm.h>
#include <linux/sched/debug.h>
#include <linux/sched/task.h>
#include <linux/sched/task_stack.h>
#include <linux/slab.h>
#include <linux/elfcore.h>
#include <linux/fs.h>
#include <linux/ftrace.h>
#include <linux/hw_breakpoint.h>
#include <linux/prefetch.h>
#include <linux/stackprotector.h>
#include <linux/uaccess.h>
#include <asm/mmu_context.h>
#include <asm/fpu.h>
#include <asm/syscalls.h>
#include <asm/switch_to.h>

void show_regs(struct pt_regs * regs)
{
	pr_info("\n");
	show_regs_print_info(KERN_DEFAULT);

	pr_info("PC is at %pS\n", (void *)instruction_pointer(regs));
	pr_info("PR is at %pS\n", (void *)regs->pr);

	pr_info("PC  : %08lx SP  : %08lx SR  : %08lx ", regs->pc,
		regs->regs[15], regs->sr);
#ifdef CONFIG_MMU
	pr_cont("TEA : %08x\n", __raw_readl(MMU_TEA));
#else
	pr_cont("\n");
#endif

	pr_info("R0  : %08lx R1  : %08lx R2  : %08lx R3  : %08lx\n",
		regs->regs[0], regs->regs[1], regs->regs[2], regs->regs[3]);
	pr_info("R4  : %08lx R5  : %08lx R6  : %08lx R7  : %08lx\n",
		regs->regs[4], regs->regs[5], regs->regs[6], regs->regs[7]);
	pr_info("R8  : %08lx R9  : %08lx R10 : %08lx R11 : %08lx\n",
		regs->regs[8], regs->regs[9], regs->regs[10], regs->regs[11]);
	pr_info("R12 : %08lx R13 : %08lx R14 : %08lx\n",
		regs->regs[12], regs->regs[13], regs->regs[14]);
	pr_info("MACH: %08lx MACL: %08lx GBR : %08lx PR  : %08lx\n",
		regs->mach, regs->macl, regs->gbr, regs->pr);

	show_trace(NULL, (unsigned long *)regs->regs[15], regs, KERN_DEFAULT);
	show_code(regs);
}

void start_thread(struct pt_regs *regs, unsigned long new_pc,
		  unsigned long new_sp)
{
	regs->pr = 0;
	regs->sr = SR_FD;
	regs->pc = new_pc;
	regs->regs[15] = new_sp;

	free_thread_xstate(current);
}
EXPORT_SYMBOL(start_thread);

void flush_thread(void)
{
	struct task_struct *tsk = current;

	flush_ptrace_hw_breakpoint(tsk);

#if defined(CONFIG_SH_FPU)
	/* Forget lazy FPU state */
	clear_fpu(tsk, task_pt_regs(tsk));
	clear_used_math();
#endif
}

void release_thread(struct task_struct *dead_task)
{
	/* do nothing */
}

asmlinkage void ret_from_fork(void);
asmlinkage void ret_from_kernel_thread(void);

<<<<<<< HEAD
int copy_thread(unsigned long clone_flags, unsigned long usp, unsigned long arg,
		struct task_struct *p, unsigned long tls)
=======
int copy_thread_tls(unsigned long clone_flags, unsigned long usp,
		    unsigned long arg, struct task_struct *p, unsigned long tls)
>>>>>>> 0c64a0dc
{
	struct thread_info *ti = task_thread_info(p);
	struct pt_regs *childregs;

#if defined(CONFIG_SH_DSP)
	struct task_struct *tsk = current;

	if (is_dsp_enabled(tsk)) {
		/* We can use the __save_dsp or just copy the struct:
		 * __save_dsp(p);
		 * p->thread.dsp_status.status |= SR_DSP
		 */
		p->thread.dsp_status = tsk->thread.dsp_status;
	}
#endif

	memset(p->thread.ptrace_bps, 0, sizeof(p->thread.ptrace_bps));

	childregs = task_pt_regs(p);
	p->thread.sp = (unsigned long) childregs;
	if (unlikely(p->flags & PF_KTHREAD)) {
		memset(childregs, 0, sizeof(struct pt_regs));
		p->thread.pc = (unsigned long) ret_from_kernel_thread;
		childregs->regs[4] = arg;
		childregs->regs[5] = usp;
		childregs->sr = SR_MD;
#if defined(CONFIG_SH_FPU)
		childregs->sr |= SR_FD;
#endif
		ti->addr_limit = KERNEL_DS;
		ti->status &= ~TS_USEDFPU;
		p->thread.fpu_counter = 0;
		return 0;
	}
	*childregs = *current_pt_regs();

	if (usp)
		childregs->regs[15] = usp;
	ti->addr_limit = USER_DS;

	if (clone_flags & CLONE_SETTLS)
		childregs->gbr = tls;

	childregs->regs[0] = 0; /* Set return value for child */
	p->thread.pc = (unsigned long) ret_from_fork;
	return 0;
}

/*
 *	switch_to(x,y) should switch tasks from x to y.
 *
 */
__notrace_funcgraph struct task_struct *
__switch_to(struct task_struct *prev, struct task_struct *next)
{
	struct thread_struct *next_t = &next->thread;

#if defined(CONFIG_STACKPROTECTOR) && !defined(CONFIG_SMP)
	__stack_chk_guard = next->stack_canary;
#endif

	unlazy_fpu(prev, task_pt_regs(prev));

	/* we're going to use this soon, after a few expensive things */
	if (next->thread.fpu_counter > 5)
		prefetch(next_t->xstate);

#ifdef CONFIG_MMU
	/*
	 * Restore the kernel mode register
	 *	k7 (r7_bank1)
	 */
	asm volatile("ldc	%0, r7_bank"
		     : /* no output */
		     : "r" (task_thread_info(next)));
#endif

	/*
	 * If the task has used fpu the last 5 timeslices, just do a full
	 * restore of the math state immediately to avoid the trap; the
	 * chances of needing FPU soon are obviously high now
	 */
	if (next->thread.fpu_counter > 5)
		__fpu_state_restore();

	return prev;
}

unsigned long get_wchan(struct task_struct *p)
{
	unsigned long pc;

	if (!p || p == current || p->state == TASK_RUNNING)
		return 0;

	/*
	 * The same comment as on the Alpha applies here, too ...
	 */
	pc = thread_saved_pc(p);

#ifdef CONFIG_FRAME_POINTER
	if (in_sched_functions(pc)) {
		unsigned long schedule_frame = (unsigned long)p->thread.sp;
		return ((unsigned long *)schedule_frame)[21];
	}
#endif

	return pc;
}<|MERGE_RESOLUTION|>--- conflicted
+++ resolved
@@ -92,13 +92,8 @@
 asmlinkage void ret_from_fork(void);
 asmlinkage void ret_from_kernel_thread(void);
 
-<<<<<<< HEAD
 int copy_thread(unsigned long clone_flags, unsigned long usp, unsigned long arg,
 		struct task_struct *p, unsigned long tls)
-=======
-int copy_thread_tls(unsigned long clone_flags, unsigned long usp,
-		    unsigned long arg, struct task_struct *p, unsigned long tls)
->>>>>>> 0c64a0dc
 {
 	struct thread_info *ti = task_thread_info(p);
 	struct pt_regs *childregs;
