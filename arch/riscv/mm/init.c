--- conflicted
+++ resolved
@@ -176,15 +176,8 @@
 	memblock_reserve(vmlinux_start, vmlinux_end - vmlinux_start);
 
 	phys_ram_end = memblock_end_of_DRAM();
-<<<<<<< HEAD
-#ifndef CONFIG_XIP_KERNEL
-	phys_ram_base = memblock_start_of_DRAM();
-#endif
-#ifndef CONFIG_64BIT
-=======
 	if (!IS_ENABLED(CONFIG_XIP_KERNEL))
 		phys_ram_base = memblock_start_of_DRAM();
->>>>>>> ed9f4f96
 	/*
 	 * memblock allocator is not aware of the fact that last 4K bytes of
 	 * the addressable memory can not be mapped because of IS_ERR_VALUE
