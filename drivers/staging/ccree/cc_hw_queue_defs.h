--- conflicted
+++ resolved
@@ -27,12 +27,8 @@
  ******************************************************************************/
 
 #define HW_DESC_SIZE_WORDS		6
-<<<<<<< HEAD
-#define HW_QUEUE_SLOTS_MAX              15 /* Max. available slots in HW queue */
-=======
 /* Define max. available slots in HW queue */
 #define HW_QUEUE_SLOTS_MAX              15
->>>>>>> bb176f67
 
 #define CC_REG_NAME(word, name) DX_DSCRPTR_QUEUE_WORD ## word ## _ ## name
 
