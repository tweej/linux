/*
 * Emma Mobile GPIO Support - GIO
 *
 *  Copyright (C) 2012 Magnus Damm
 *
 * This program is free software; you can redistribute it and/or modify
 * it under the terms of the GNU General Public License as published by
 * the Free Software Foundation; either version 2 of the License
 *
 * This program is distributed in the hope that it will be useful,
 * but WITHOUT ANY WARRANTY; without even the implied warranty of
 * MERCHANTABILITY or FITNESS FOR A PARTICULAR PURPOSE.  See the
 * GNU General Public License for more details.
 *
 * You should have received a copy of the GNU General Public License
 * along with this program; if not, write to the Free Software
 * Foundation, Inc., 59 Temple Place, Suite 330, Boston, MA  02111-1307  USA
 */

#include <linux/init.h>
#include <linux/platform_device.h>
#include <linux/spinlock.h>
#include <linux/interrupt.h>
#include <linux/ioport.h>
#include <linux/io.h>
#include <linux/irq.h>
#include <linux/irqdomain.h>
#include <linux/bitops.h>
#include <linux/err.h>
#include <linux/gpio.h>
#include <linux/slab.h>
#include <linux/module.h>
#include <linux/pinctrl/consumer.h>
#include <linux/platform_data/gpio-em.h>

struct em_gio_priv {
	void __iomem *base0;
	void __iomem *base1;
	spinlock_t sense_lock;
	struct platform_device *pdev;
	struct gpio_chip gpio_chip;
	struct irq_chip irq_chip;
	struct irq_domain *irq_domain;
};

#define GIO_E1 0x00
#define GIO_E0 0x04
#define GIO_EM 0x04
#define GIO_OL 0x08
#define GIO_OH 0x0c
#define GIO_I 0x10
#define GIO_IIA 0x14
#define GIO_IEN 0x18
#define GIO_IDS 0x1c
#define GIO_IIM 0x1c
#define GIO_RAW 0x20
#define GIO_MST 0x24
#define GIO_IIR 0x28

#define GIO_IDT0 0x40
#define GIO_IDT1 0x44
#define GIO_IDT2 0x48
#define GIO_IDT3 0x4c
#define GIO_RAWBL 0x50
#define GIO_RAWBH 0x54
#define GIO_IRBL 0x58
#define GIO_IRBH 0x5c

#define GIO_IDT(n) (GIO_IDT0 + ((n) * 4))

static inline unsigned long em_gio_read(struct em_gio_priv *p, int offs)
{
	if (offs < GIO_IDT0)
		return ioread32(p->base0 + offs);
	else
		return ioread32(p->base1 + (offs - GIO_IDT0));
}

static inline void em_gio_write(struct em_gio_priv *p, int offs,
				unsigned long value)
{
	if (offs < GIO_IDT0)
		iowrite32(value, p->base0 + offs);
	else
		iowrite32(value, p->base1 + (offs - GIO_IDT0));
}

static void em_gio_irq_disable(struct irq_data *d)
{
	struct em_gio_priv *p = irq_data_get_irq_chip_data(d);

	em_gio_write(p, GIO_IDS, BIT(irqd_to_hwirq(d)));
}

static void em_gio_irq_enable(struct irq_data *d)
{
	struct em_gio_priv *p = irq_data_get_irq_chip_data(d);

	em_gio_write(p, GIO_IEN, BIT(irqd_to_hwirq(d)));
}

static unsigned int em_gio_irq_startup(struct irq_data *d)
{
	struct em_gio_priv *p = irq_data_get_irq_chip_data(d);

	if (gpio_lock_as_irq(&p->gpio_chip, irqd_to_hwirq(d)))
		dev_err(p->gpio_chip.dev,
			"unable to lock HW IRQ %lu for IRQ\n",
			irqd_to_hwirq(d));
	em_gio_irq_enable(d);
	return 0;
}

static void em_gio_irq_shutdown(struct irq_data *d)
{
	struct em_gio_priv *p = irq_data_get_irq_chip_data(d);

	em_gio_irq_disable(d);
	gpio_unlock_as_irq(&p->gpio_chip, irqd_to_hwirq(d));
}


#define GIO_ASYNC(x) (x + 8)

static unsigned char em_gio_sense_table[IRQ_TYPE_SENSE_MASK + 1] = {
	[IRQ_TYPE_EDGE_RISING] = GIO_ASYNC(0x00),
	[IRQ_TYPE_EDGE_FALLING] = GIO_ASYNC(0x01),
	[IRQ_TYPE_LEVEL_HIGH] = GIO_ASYNC(0x02),
	[IRQ_TYPE_LEVEL_LOW] = GIO_ASYNC(0x03),
	[IRQ_TYPE_EDGE_BOTH] = GIO_ASYNC(0x04),
};

static int em_gio_irq_set_type(struct irq_data *d, unsigned int type)
{
	unsigned char value = em_gio_sense_table[type & IRQ_TYPE_SENSE_MASK];
	struct em_gio_priv *p = irq_data_get_irq_chip_data(d);
	unsigned int reg, offset, shift;
	unsigned long flags;
	unsigned long tmp;

	if (!value)
		return -EINVAL;

	offset = irqd_to_hwirq(d);

	pr_debug("gio: sense irq = %d, mode = %d\n", offset, value);

	/* 8 x 4 bit fields in 4 IDT registers */
	reg = GIO_IDT(offset >> 3);
	shift = (offset & 0x07) << 4;

	spin_lock_irqsave(&p->sense_lock, flags);

	/* disable the interrupt in IIA */
	tmp = em_gio_read(p, GIO_IIA);
	tmp &= ~BIT(offset);
	em_gio_write(p, GIO_IIA, tmp);

	/* change the sense setting in IDT */
	tmp = em_gio_read(p, reg);
	tmp &= ~(0xf << shift);
	tmp |= value << shift;
	em_gio_write(p, reg, tmp);

	/* clear pending interrupts */
	em_gio_write(p, GIO_IIR, BIT(offset));

	/* enable the interrupt in IIA */
	tmp = em_gio_read(p, GIO_IIA);
	tmp |= BIT(offset);
	em_gio_write(p, GIO_IIA, tmp);

	spin_unlock_irqrestore(&p->sense_lock, flags);

	return 0;
}

static irqreturn_t em_gio_irq_handler(int irq, void *dev_id)
{
	struct em_gio_priv *p = dev_id;
	unsigned long pending;
	unsigned int offset, irqs_handled = 0;

	while ((pending = em_gio_read(p, GIO_MST))) {
		offset = __ffs(pending);
		em_gio_write(p, GIO_IIR, BIT(offset));
		generic_handle_irq(irq_find_mapping(p->irq_domain, offset));
		irqs_handled++;
	}

	return irqs_handled ? IRQ_HANDLED : IRQ_NONE;
}

static inline struct em_gio_priv *gpio_to_priv(struct gpio_chip *chip)
{
	return container_of(chip, struct em_gio_priv, gpio_chip);
}

static int em_gio_direction_input(struct gpio_chip *chip, unsigned offset)
{
	em_gio_write(gpio_to_priv(chip), GIO_E0, BIT(offset));
	return 0;
}

static int em_gio_get(struct gpio_chip *chip, unsigned offset)
{
	return (int)(em_gio_read(gpio_to_priv(chip), GIO_I) & BIT(offset));
}

static void __em_gio_set(struct gpio_chip *chip, unsigned int reg,
			 unsigned shift, int value)
{
	/* upper 16 bits contains mask and lower 16 actual value */
	em_gio_write(gpio_to_priv(chip), reg,
		     (1 << (shift + 16)) | (value << shift));
}

static void em_gio_set(struct gpio_chip *chip, unsigned offset, int value)
{
	/* output is split into two registers */
	if (offset < 16)
		__em_gio_set(chip, GIO_OL, offset, value);
	else
		__em_gio_set(chip, GIO_OH, offset - 16, value);
}

static int em_gio_direction_output(struct gpio_chip *chip, unsigned offset,
				   int value)
{
	/* write GPIO value to output before selecting output mode of pin */
	em_gio_set(chip, offset, value);
	em_gio_write(gpio_to_priv(chip), GIO_E1, BIT(offset));
	return 0;
}

static int em_gio_to_irq(struct gpio_chip *chip, unsigned offset)
{
	return irq_create_mapping(gpio_to_priv(chip)->irq_domain, offset);
}

static int em_gio_request(struct gpio_chip *chip, unsigned offset)
{
	return pinctrl_request_gpio(chip->base + offset);
}

static void em_gio_free(struct gpio_chip *chip, unsigned offset)
{
	pinctrl_free_gpio(chip->base + offset);

	/* Set the GPIO as an input to ensure that the next GPIO request won't
	* drive the GPIO pin as an output.
	*/
	em_gio_direction_input(chip, offset);
}

static int em_gio_irq_domain_map(struct irq_domain *h, unsigned int irq,
				 irq_hw_number_t hwirq)
{
	struct em_gio_priv *p = h->host_data;

	pr_debug("gio: map hw irq = %d, irq = %d\n", (int)hwirq, irq);

	irq_set_chip_data(irq, h->host_data);
	irq_set_chip_and_handler(irq, &p->irq_chip, handle_level_irq);
	set_irq_flags(irq, IRQF_VALID); /* kill me now */
	return 0;
}

static struct irq_domain_ops em_gio_irq_domain_ops = {
	.map	= em_gio_irq_domain_map,
	.xlate	= irq_domain_xlate_twocell,
};

static int em_gio_probe(struct platform_device *pdev)
{
	struct gpio_em_config pdata_dt;
	struct gpio_em_config *pdata = dev_get_platdata(&pdev->dev);
	struct em_gio_priv *p;
	struct resource *io[2], *irq[2];
	struct gpio_chip *gpio_chip;
	struct irq_chip *irq_chip;
	const char *name = dev_name(&pdev->dev);
	int ret;

	p = devm_kzalloc(&pdev->dev, sizeof(*p), GFP_KERNEL);
	if (!p) {
		dev_err(&pdev->dev, "failed to allocate driver data\n");
		ret = -ENOMEM;
		goto err0;
	}

	p->pdev = pdev;
	platform_set_drvdata(pdev, p);
	spin_lock_init(&p->sense_lock);

	io[0] = platform_get_resource(pdev, IORESOURCE_MEM, 0);
	io[1] = platform_get_resource(pdev, IORESOURCE_MEM, 1);
	irq[0] = platform_get_resource(pdev, IORESOURCE_IRQ, 0);
	irq[1] = platform_get_resource(pdev, IORESOURCE_IRQ, 1);

	if (!io[0] || !io[1] || !irq[0] || !irq[1]) {
		dev_err(&pdev->dev, "missing IRQ or IOMEM\n");
		ret = -EINVAL;
		goto err0;
	}

	p->base0 = devm_ioremap_nocache(&pdev->dev, io[0]->start,
					resource_size(io[0]));
	if (!p->base0) {
		dev_err(&pdev->dev, "failed to remap low I/O memory\n");
		ret = -ENXIO;
		goto err0;
	}

	p->base1 = devm_ioremap_nocache(&pdev->dev, io[1]->start,
				   resource_size(io[1]));
	if (!p->base1) {
		dev_err(&pdev->dev, "failed to remap high I/O memory\n");
		ret = -ENXIO;
		goto err0;
	}

	if (!pdata) {
		memset(&pdata_dt, 0, sizeof(pdata_dt));
		pdata = &pdata_dt;

		if (of_property_read_u32(pdev->dev.of_node, "ngpios",
					 &pdata->number_of_pins)) {
			dev_err(&pdev->dev, "Missing ngpios OF property\n");
			ret = -EINVAL;
			goto err0;
		}

		ret = of_alias_get_id(pdev->dev.of_node, "gpio");
		if (ret < 0) {
			dev_err(&pdev->dev, "Couldn't get OF id\n");
			goto err0;
		}
		pdata->gpio_base = ret * 32; /* 32 GPIOs per instance */
	}

	gpio_chip = &p->gpio_chip;
	gpio_chip->of_node = pdev->dev.of_node;
	gpio_chip->direction_input = em_gio_direction_input;
	gpio_chip->get = em_gio_get;
	gpio_chip->direction_output = em_gio_direction_output;
	gpio_chip->set = em_gio_set;
	gpio_chip->to_irq = em_gio_to_irq;
	gpio_chip->request = em_gio_request;
	gpio_chip->free = em_gio_free;
	gpio_chip->label = name;
	gpio_chip->dev = &pdev->dev;
	gpio_chip->owner = THIS_MODULE;
	gpio_chip->base = pdata->gpio_base;
	gpio_chip->ngpio = pdata->number_of_pins;

	irq_chip = &p->irq_chip;
	irq_chip->name = name;
	irq_chip->irq_mask = em_gio_irq_disable;
	irq_chip->irq_unmask = em_gio_irq_enable;
	irq_chip->irq_set_type = em_gio_irq_set_type;
<<<<<<< HEAD
	irq_chip->flags	= IRQCHIP_SKIP_SET_WAKE | IRQCHIP_MASK_ON_SUSPEND;
=======
	irq_chip->irq_startup = em_gio_irq_startup;
	irq_chip->irq_shutdown = em_gio_irq_shutdown;
	irq_chip->flags	= IRQCHIP_SKIP_SET_WAKE;
>>>>>>> eb7cce1e

	p->irq_domain = irq_domain_add_simple(pdev->dev.of_node,
					      pdata->number_of_pins,
					      pdata->irq_base,
					      &em_gio_irq_domain_ops, p);
	if (!p->irq_domain) {
		ret = -ENXIO;
		dev_err(&pdev->dev, "cannot initialize irq domain\n");
		goto err0;
	}

	if (devm_request_irq(&pdev->dev, irq[0]->start,
			     em_gio_irq_handler, 0, name, p)) {
		dev_err(&pdev->dev, "failed to request low IRQ\n");
		ret = -ENOENT;
		goto err1;
	}

	if (devm_request_irq(&pdev->dev, irq[1]->start,
			     em_gio_irq_handler, 0, name, p)) {
		dev_err(&pdev->dev, "failed to request high IRQ\n");
		ret = -ENOENT;
		goto err1;
	}

	ret = gpiochip_add(gpio_chip);
	if (ret) {
		dev_err(&pdev->dev, "failed to add GPIO controller\n");
		goto err1;
	}

	if (pdata->pctl_name) {
		ret = gpiochip_add_pin_range(gpio_chip, pdata->pctl_name, 0,
					     gpio_chip->base, gpio_chip->ngpio);
		if (ret < 0)
			dev_warn(&pdev->dev, "failed to add pin range\n");
	}
	return 0;

err1:
	irq_domain_remove(p->irq_domain);
err0:
	return ret;
}

static int em_gio_remove(struct platform_device *pdev)
{
	struct em_gio_priv *p = platform_get_drvdata(pdev);
	int ret;

	ret = gpiochip_remove(&p->gpio_chip);
	if (ret)
		return ret;

	irq_domain_remove(p->irq_domain);
	return 0;
}

static const struct of_device_id em_gio_dt_ids[] = {
	{ .compatible = "renesas,em-gio", },
	{},
};
MODULE_DEVICE_TABLE(of, em_gio_dt_ids);

static struct platform_driver em_gio_device_driver = {
	.probe		= em_gio_probe,
	.remove		= em_gio_remove,
	.driver		= {
		.name	= "em_gio",
		.of_match_table = em_gio_dt_ids,
		.owner		= THIS_MODULE,
	}
};

static int __init em_gio_init(void)
{
	return platform_driver_register(&em_gio_device_driver);
}
postcore_initcall(em_gio_init);

static void __exit em_gio_exit(void)
{
	platform_driver_unregister(&em_gio_device_driver);
}
module_exit(em_gio_exit);

MODULE_AUTHOR("Magnus Damm");
MODULE_DESCRIPTION("Renesas Emma Mobile GIO Driver");
MODULE_LICENSE("GPL v2");<|MERGE_RESOLUTION|>--- conflicted
+++ resolved
@@ -359,13 +359,9 @@
 	irq_chip->irq_mask = em_gio_irq_disable;
 	irq_chip->irq_unmask = em_gio_irq_enable;
 	irq_chip->irq_set_type = em_gio_irq_set_type;
-<<<<<<< HEAD
-	irq_chip->flags	= IRQCHIP_SKIP_SET_WAKE | IRQCHIP_MASK_ON_SUSPEND;
-=======
 	irq_chip->irq_startup = em_gio_irq_startup;
 	irq_chip->irq_shutdown = em_gio_irq_shutdown;
-	irq_chip->flags	= IRQCHIP_SKIP_SET_WAKE;
->>>>>>> eb7cce1e
+	irq_chip->flags	= IRQCHIP_SKIP_SET_WAKE | IRQCHIP_MASK_ON_SUSPEND;
 
 	p->irq_domain = irq_domain_add_simple(pdev->dev.of_node,
 					      pdata->number_of_pins,
