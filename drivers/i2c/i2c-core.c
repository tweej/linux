--- conflicted
+++ resolved
@@ -797,12 +797,8 @@
 
 	/* Let legacy drivers scan this bus for matching devices */
 	if (driver->attach_adapter) {
-<<<<<<< HEAD
-		dev_warn(&adap->dev, "attach_adapter method is deprecated\n");
-=======
 		dev_warn(&adap->dev, "%s: attach_adapter method is deprecated\n",
 			 driver->driver.name);
->>>>>>> d762f438
 		dev_warn(&adap->dev, "Please use another way to instantiate "
 			 "your i2c_client\n");
 		/* We ignore the return code; if it fails, too bad */
@@ -989,12 +985,8 @@
 
 	if (!driver->detach_adapter)
 		return 0;
-<<<<<<< HEAD
-	dev_warn(&adapter->dev, "detach_adapter method is deprecated\n");
-=======
 	dev_warn(&adapter->dev, "%s: detach_adapter method is deprecated\n",
 		 driver->driver.name);
->>>>>>> d762f438
 	res = driver->detach_adapter(adapter);
 	if (res)
 		dev_err(&adapter->dev, "detach_adapter failed (%d) "
