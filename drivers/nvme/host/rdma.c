/*
 * NVMe over Fabrics RDMA host code.
 * Copyright (c) 2015-2016 HGST, a Western Digital Company.
 *
 * This program is free software; you can redistribute it and/or modify it
 * under the terms and conditions of the GNU General Public License,
 * version 2, as published by the Free Software Foundation.
 *
 * This program is distributed in the hope it will be useful, but WITHOUT
 * ANY WARRANTY; without even the implied warranty of MERCHANTABILITY or
 * FITNESS FOR A PARTICULAR PURPOSE.  See the GNU General Public License for
 * more details.
 */
#define pr_fmt(fmt) KBUILD_MODNAME ": " fmt
#include <linux/module.h>
#include <linux/init.h>
#include <linux/slab.h>
#include <linux/err.h>
#include <linux/string.h>
#include <linux/atomic.h>
#include <linux/blk-mq.h>
#include <linux/types.h>
#include <linux/list.h>
#include <linux/mutex.h>
#include <linux/scatterlist.h>
#include <linux/nvme.h>
#include <asm/unaligned.h>

#include <rdma/ib_verbs.h>
#include <rdma/rdma_cm.h>
#include <rdma/ib_cm.h>
#include <linux/nvme-rdma.h>

#include "nvme.h"
#include "fabrics.h"


#define NVME_RDMA_CONNECT_TIMEOUT_MS	1000		/* 1 second */

#define NVME_RDMA_MAX_SEGMENT_SIZE	0xffffff	/* 24-bit SGL field */

#define NVME_RDMA_MAX_SEGMENTS		256

#define NVME_RDMA_MAX_INLINE_SEGMENTS	1

/*
 * We handle AEN commands ourselves and don't even let the
 * block layer know about them.
 */
#define NVME_RDMA_NR_AEN_COMMANDS      1
#define NVME_RDMA_AQ_BLKMQ_DEPTH       \
	(NVMF_AQ_DEPTH - NVME_RDMA_NR_AEN_COMMANDS)

struct nvme_rdma_device {
	struct ib_device       *dev;
	struct ib_pd	       *pd;
	struct ib_mr	       *mr;
	struct kref		ref;
	struct list_head	entry;
};

struct nvme_rdma_qe {
	struct ib_cqe		cqe;
	void			*data;
	u64			dma;
};

struct nvme_rdma_queue;
struct nvme_rdma_request {
	struct ib_mr		*mr;
	struct nvme_rdma_qe	sqe;
	struct ib_sge		sge[1 + NVME_RDMA_MAX_INLINE_SEGMENTS];
	u32			num_sge;
	int			nents;
	bool			inline_data;
	struct ib_reg_wr	reg_wr;
	struct ib_cqe		reg_cqe;
	struct nvme_rdma_queue  *queue;
	struct sg_table		sg_table;
	struct scatterlist	first_sgl[];
};

enum nvme_rdma_queue_flags {
	NVME_RDMA_Q_CONNECTED = (1 << 0),
	NVME_RDMA_IB_QUEUE_ALLOCATED = (1 << 1),
	NVME_RDMA_Q_DELETING = (1 << 2),
};

struct nvme_rdma_queue {
	struct nvme_rdma_qe	*rsp_ring;
	u8			sig_count;
	int			queue_size;
	size_t			cmnd_capsule_len;
	struct nvme_rdma_ctrl	*ctrl;
	struct nvme_rdma_device	*device;
	struct ib_cq		*ib_cq;
	struct ib_qp		*qp;

	unsigned long		flags;
	struct rdma_cm_id	*cm_id;
	int			cm_error;
	struct completion	cm_done;
};

struct nvme_rdma_ctrl {
	/* read and written in the hot path */
	spinlock_t		lock;

	/* read only in the hot path */
	struct nvme_rdma_queue	*queues;
	u32			queue_count;

	/* other member variables */
	struct blk_mq_tag_set	tag_set;
	struct work_struct	delete_work;
	struct work_struct	reset_work;
	struct work_struct	err_work;

	struct nvme_rdma_qe	async_event_sqe;

	int			reconnect_delay;
	struct delayed_work	reconnect_work;

	struct list_head	list;

	struct blk_mq_tag_set	admin_tag_set;
	struct nvme_rdma_device	*device;

	u64			cap;
	u32			max_fr_pages;

	union {
		struct sockaddr addr;
		struct sockaddr_in addr_in;
	};

	struct nvme_ctrl	ctrl;
};

static inline struct nvme_rdma_ctrl *to_rdma_ctrl(struct nvme_ctrl *ctrl)
{
	return container_of(ctrl, struct nvme_rdma_ctrl, ctrl);
}

static LIST_HEAD(device_list);
static DEFINE_MUTEX(device_list_mutex);

static LIST_HEAD(nvme_rdma_ctrl_list);
static DEFINE_MUTEX(nvme_rdma_ctrl_mutex);

static struct workqueue_struct *nvme_rdma_wq;

/*
 * Disabling this option makes small I/O goes faster, but is fundamentally
 * unsafe.  With it turned off we will have to register a global rkey that
 * allows read and write access to all physical memory.
 */
static bool register_always = true;
module_param(register_always, bool, 0444);
MODULE_PARM_DESC(register_always,
	 "Use memory registration even for contiguous memory regions");

static int nvme_rdma_cm_handler(struct rdma_cm_id *cm_id,
		struct rdma_cm_event *event);
static void nvme_rdma_recv_done(struct ib_cq *cq, struct ib_wc *wc);

/* XXX: really should move to a generic header sooner or later.. */
static inline void put_unaligned_le24(u32 val, u8 *p)
{
	*p++ = val;
	*p++ = val >> 8;
	*p++ = val >> 16;
}

static inline int nvme_rdma_queue_idx(struct nvme_rdma_queue *queue)
{
	return queue - queue->ctrl->queues;
}

static inline size_t nvme_rdma_inline_data_size(struct nvme_rdma_queue *queue)
{
	return queue->cmnd_capsule_len - sizeof(struct nvme_command);
}

static void nvme_rdma_free_qe(struct ib_device *ibdev, struct nvme_rdma_qe *qe,
		size_t capsule_size, enum dma_data_direction dir)
{
	ib_dma_unmap_single(ibdev, qe->dma, capsule_size, dir);
	kfree(qe->data);
}

static int nvme_rdma_alloc_qe(struct ib_device *ibdev, struct nvme_rdma_qe *qe,
		size_t capsule_size, enum dma_data_direction dir)
{
	qe->data = kzalloc(capsule_size, GFP_KERNEL);
	if (!qe->data)
		return -ENOMEM;

	qe->dma = ib_dma_map_single(ibdev, qe->data, capsule_size, dir);
	if (ib_dma_mapping_error(ibdev, qe->dma)) {
		kfree(qe->data);
		return -ENOMEM;
	}

	return 0;
}

static void nvme_rdma_free_ring(struct ib_device *ibdev,
		struct nvme_rdma_qe *ring, size_t ib_queue_size,
		size_t capsule_size, enum dma_data_direction dir)
{
	int i;

	for (i = 0; i < ib_queue_size; i++)
		nvme_rdma_free_qe(ibdev, &ring[i], capsule_size, dir);
	kfree(ring);
}

static struct nvme_rdma_qe *nvme_rdma_alloc_ring(struct ib_device *ibdev,
		size_t ib_queue_size, size_t capsule_size,
		enum dma_data_direction dir)
{
	struct nvme_rdma_qe *ring;
	int i;

	ring = kcalloc(ib_queue_size, sizeof(struct nvme_rdma_qe), GFP_KERNEL);
	if (!ring)
		return NULL;

	for (i = 0; i < ib_queue_size; i++) {
		if (nvme_rdma_alloc_qe(ibdev, &ring[i], capsule_size, dir))
			goto out_free_ring;
	}

	return ring;

out_free_ring:
	nvme_rdma_free_ring(ibdev, ring, i, capsule_size, dir);
	return NULL;
}

static void nvme_rdma_qp_event(struct ib_event *event, void *context)
{
	pr_debug("QP event %d\n", event->event);
}

static int nvme_rdma_wait_for_cm(struct nvme_rdma_queue *queue)
{
	wait_for_completion_interruptible_timeout(&queue->cm_done,
			msecs_to_jiffies(NVME_RDMA_CONNECT_TIMEOUT_MS) + 1);
	return queue->cm_error;
}

static int nvme_rdma_create_qp(struct nvme_rdma_queue *queue, const int factor)
{
	struct nvme_rdma_device *dev = queue->device;
	struct ib_qp_init_attr init_attr;
	int ret;

	memset(&init_attr, 0, sizeof(init_attr));
	init_attr.event_handler = nvme_rdma_qp_event;
	/* +1 for drain */
	init_attr.cap.max_send_wr = factor * queue->queue_size + 1;
	/* +1 for drain */
	init_attr.cap.max_recv_wr = queue->queue_size + 1;
	init_attr.cap.max_recv_sge = 1;
	init_attr.cap.max_send_sge = 1 + NVME_RDMA_MAX_INLINE_SEGMENTS;
	init_attr.sq_sig_type = IB_SIGNAL_REQ_WR;
	init_attr.qp_type = IB_QPT_RC;
	init_attr.send_cq = queue->ib_cq;
	init_attr.recv_cq = queue->ib_cq;

	ret = rdma_create_qp(queue->cm_id, dev->pd, &init_attr);

	queue->qp = queue->cm_id->qp;
	return ret;
}

static int nvme_rdma_reinit_request(void *data, struct request *rq)
{
	struct nvme_rdma_ctrl *ctrl = data;
	struct nvme_rdma_device *dev = ctrl->device;
	struct nvme_rdma_request *req = blk_mq_rq_to_pdu(rq);
	int ret = 0;

	if (!req->mr->need_inval)
		goto out;

	ib_dereg_mr(req->mr);

	req->mr = ib_alloc_mr(dev->pd, IB_MR_TYPE_MEM_REG,
			ctrl->max_fr_pages);
	if (IS_ERR(req->mr)) {
		ret = PTR_ERR(req->mr);
		req->mr = NULL;
		goto out;
	}

	req->mr->need_inval = false;

out:
	return ret;
}

static void __nvme_rdma_exit_request(struct nvme_rdma_ctrl *ctrl,
		struct request *rq, unsigned int queue_idx)
{
	struct nvme_rdma_request *req = blk_mq_rq_to_pdu(rq);
	struct nvme_rdma_queue *queue = &ctrl->queues[queue_idx];
	struct nvme_rdma_device *dev = queue->device;

	if (req->mr)
		ib_dereg_mr(req->mr);

	nvme_rdma_free_qe(dev->dev, &req->sqe, sizeof(struct nvme_command),
			DMA_TO_DEVICE);
}

static void nvme_rdma_exit_request(void *data, struct request *rq,
				unsigned int hctx_idx, unsigned int rq_idx)
{
	return __nvme_rdma_exit_request(data, rq, hctx_idx + 1);
}

static void nvme_rdma_exit_admin_request(void *data, struct request *rq,
				unsigned int hctx_idx, unsigned int rq_idx)
{
	return __nvme_rdma_exit_request(data, rq, 0);
}

static int __nvme_rdma_init_request(struct nvme_rdma_ctrl *ctrl,
		struct request *rq, unsigned int queue_idx)
{
	struct nvme_rdma_request *req = blk_mq_rq_to_pdu(rq);
	struct nvme_rdma_queue *queue = &ctrl->queues[queue_idx];
	struct nvme_rdma_device *dev = queue->device;
	struct ib_device *ibdev = dev->dev;
	int ret;

	BUG_ON(queue_idx >= ctrl->queue_count);

	ret = nvme_rdma_alloc_qe(ibdev, &req->sqe, sizeof(struct nvme_command),
			DMA_TO_DEVICE);
	if (ret)
		return ret;

	req->mr = ib_alloc_mr(dev->pd, IB_MR_TYPE_MEM_REG,
			ctrl->max_fr_pages);
	if (IS_ERR(req->mr)) {
		ret = PTR_ERR(req->mr);
		goto out_free_qe;
	}

	req->queue = queue;

	return 0;

out_free_qe:
	nvme_rdma_free_qe(dev->dev, &req->sqe, sizeof(struct nvme_command),
			DMA_TO_DEVICE);
	return -ENOMEM;
}

static int nvme_rdma_init_request(void *data, struct request *rq,
				unsigned int hctx_idx, unsigned int rq_idx,
				unsigned int numa_node)
{
	return __nvme_rdma_init_request(data, rq, hctx_idx + 1);
}

static int nvme_rdma_init_admin_request(void *data, struct request *rq,
				unsigned int hctx_idx, unsigned int rq_idx,
				unsigned int numa_node)
{
	return __nvme_rdma_init_request(data, rq, 0);
}

static int nvme_rdma_init_hctx(struct blk_mq_hw_ctx *hctx, void *data,
		unsigned int hctx_idx)
{
	struct nvme_rdma_ctrl *ctrl = data;
	struct nvme_rdma_queue *queue = &ctrl->queues[hctx_idx + 1];

	BUG_ON(hctx_idx >= ctrl->queue_count);

	hctx->driver_data = queue;
	return 0;
}

static int nvme_rdma_init_admin_hctx(struct blk_mq_hw_ctx *hctx, void *data,
		unsigned int hctx_idx)
{
	struct nvme_rdma_ctrl *ctrl = data;
	struct nvme_rdma_queue *queue = &ctrl->queues[0];

	BUG_ON(hctx_idx != 0);

	hctx->driver_data = queue;
	return 0;
}

static void nvme_rdma_free_dev(struct kref *ref)
{
	struct nvme_rdma_device *ndev =
		container_of(ref, struct nvme_rdma_device, ref);

	mutex_lock(&device_list_mutex);
	list_del(&ndev->entry);
	mutex_unlock(&device_list_mutex);

	if (!register_always)
		ib_dereg_mr(ndev->mr);
	ib_dealloc_pd(ndev->pd);

	kfree(ndev);
}

static void nvme_rdma_dev_put(struct nvme_rdma_device *dev)
{
	kref_put(&dev->ref, nvme_rdma_free_dev);
}

static int nvme_rdma_dev_get(struct nvme_rdma_device *dev)
{
	return kref_get_unless_zero(&dev->ref);
}

static struct nvme_rdma_device *
nvme_rdma_find_get_device(struct rdma_cm_id *cm_id)
{
	struct nvme_rdma_device *ndev;

	mutex_lock(&device_list_mutex);
	list_for_each_entry(ndev, &device_list, entry) {
		if (ndev->dev->node_guid == cm_id->device->node_guid &&
		    nvme_rdma_dev_get(ndev))
			goto out_unlock;
	}

	ndev = kzalloc(sizeof(*ndev), GFP_KERNEL);
	if (!ndev)
		goto out_err;

	ndev->dev = cm_id->device;
	kref_init(&ndev->ref);

	ndev->pd = ib_alloc_pd(ndev->dev);
	if (IS_ERR(ndev->pd))
		goto out_free_dev;

	if (!register_always) {
		ndev->mr = ib_get_dma_mr(ndev->pd,
					    IB_ACCESS_LOCAL_WRITE |
					    IB_ACCESS_REMOTE_READ |
					    IB_ACCESS_REMOTE_WRITE);
		if (IS_ERR(ndev->mr))
			goto out_free_pd;
	}

	if (!(ndev->dev->attrs.device_cap_flags &
	      IB_DEVICE_MEM_MGT_EXTENSIONS)) {
		dev_err(&ndev->dev->dev,
			"Memory registrations not supported.\n");
		goto out_free_mr;
	}

	list_add(&ndev->entry, &device_list);
out_unlock:
	mutex_unlock(&device_list_mutex);
	return ndev;

out_free_mr:
	if (!register_always)
		ib_dereg_mr(ndev->mr);
out_free_pd:
	ib_dealloc_pd(ndev->pd);
out_free_dev:
	kfree(ndev);
out_err:
	mutex_unlock(&device_list_mutex);
	return NULL;
}

static void nvme_rdma_destroy_queue_ib(struct nvme_rdma_queue *queue)
{
	struct nvme_rdma_device *dev;
	struct ib_device *ibdev;

	if (!test_and_clear_bit(NVME_RDMA_IB_QUEUE_ALLOCATED, &queue->flags))
		return;

	dev = queue->device;
	ibdev = dev->dev;
	rdma_destroy_qp(queue->cm_id);
	ib_free_cq(queue->ib_cq);

	nvme_rdma_free_ring(ibdev, queue->rsp_ring, queue->queue_size,
			sizeof(struct nvme_completion), DMA_FROM_DEVICE);

	nvme_rdma_dev_put(dev);
}

static int nvme_rdma_create_queue_ib(struct nvme_rdma_queue *queue,
		struct nvme_rdma_device *dev)
{
	struct ib_device *ibdev = dev->dev;
	const int send_wr_factor = 3;			/* MR, SEND, INV */
	const int cq_factor = send_wr_factor + 1;	/* + RECV */
	int comp_vector, idx = nvme_rdma_queue_idx(queue);

	int ret;

	queue->device = dev;

	/*
	 * The admin queue is barely used once the controller is live, so don't
	 * bother to spread it out.
	 */
	if (idx == 0)
		comp_vector = 0;
	else
		comp_vector = idx % ibdev->num_comp_vectors;


	/* +1 for ib_stop_cq */
	queue->ib_cq = ib_alloc_cq(dev->dev, queue,
				cq_factor * queue->queue_size + 1, comp_vector,
				IB_POLL_SOFTIRQ);
	if (IS_ERR(queue->ib_cq)) {
		ret = PTR_ERR(queue->ib_cq);
		goto out;
	}

	ret = nvme_rdma_create_qp(queue, send_wr_factor);
	if (ret)
		goto out_destroy_ib_cq;

	queue->rsp_ring = nvme_rdma_alloc_ring(ibdev, queue->queue_size,
			sizeof(struct nvme_completion), DMA_FROM_DEVICE);
	if (!queue->rsp_ring) {
		ret = -ENOMEM;
		goto out_destroy_qp;
	}
	set_bit(NVME_RDMA_IB_QUEUE_ALLOCATED, &queue->flags);

	return 0;

out_destroy_qp:
	ib_destroy_qp(queue->qp);
out_destroy_ib_cq:
	ib_free_cq(queue->ib_cq);
out:
	return ret;
}

static int nvme_rdma_init_queue(struct nvme_rdma_ctrl *ctrl,
		int idx, size_t queue_size)
{
	struct nvme_rdma_queue *queue;
	int ret;

	queue = &ctrl->queues[idx];
	queue->ctrl = ctrl;
	init_completion(&queue->cm_done);

	if (idx > 0)
		queue->cmnd_capsule_len = ctrl->ctrl.ioccsz * 16;
	else
		queue->cmnd_capsule_len = sizeof(struct nvme_command);

	queue->queue_size = queue_size;

	queue->cm_id = rdma_create_id(&init_net, nvme_rdma_cm_handler, queue,
			RDMA_PS_TCP, IB_QPT_RC);
	if (IS_ERR(queue->cm_id)) {
		dev_info(ctrl->ctrl.device,
			"failed to create CM ID: %ld\n", PTR_ERR(queue->cm_id));
		return PTR_ERR(queue->cm_id);
	}

	queue->cm_error = -ETIMEDOUT;
	ret = rdma_resolve_addr(queue->cm_id, NULL, &ctrl->addr,
			NVME_RDMA_CONNECT_TIMEOUT_MS);
	if (ret) {
		dev_info(ctrl->ctrl.device,
			"rdma_resolve_addr failed (%d).\n", ret);
		goto out_destroy_cm_id;
	}

	ret = nvme_rdma_wait_for_cm(queue);
	if (ret) {
		dev_info(ctrl->ctrl.device,
			"rdma_resolve_addr wait failed (%d).\n", ret);
		goto out_destroy_cm_id;
	}

	clear_bit(NVME_RDMA_Q_DELETING, &queue->flags);
	set_bit(NVME_RDMA_Q_CONNECTED, &queue->flags);

	return 0;

out_destroy_cm_id:
	nvme_rdma_destroy_queue_ib(queue);
	rdma_destroy_id(queue->cm_id);
	return ret;
}

static void nvme_rdma_stop_queue(struct nvme_rdma_queue *queue)
{
	rdma_disconnect(queue->cm_id);
	ib_drain_qp(queue->qp);
}

static void nvme_rdma_free_queue(struct nvme_rdma_queue *queue)
{
	nvme_rdma_destroy_queue_ib(queue);
	rdma_destroy_id(queue->cm_id);
}

static void nvme_rdma_stop_and_free_queue(struct nvme_rdma_queue *queue)
{
	if (test_and_set_bit(NVME_RDMA_Q_DELETING, &queue->flags))
		return;
	nvme_rdma_stop_queue(queue);
	nvme_rdma_free_queue(queue);
}

static void nvme_rdma_free_io_queues(struct nvme_rdma_ctrl *ctrl)
{
	int i;

	for (i = 1; i < ctrl->queue_count; i++)
		nvme_rdma_stop_and_free_queue(&ctrl->queues[i]);
}

static int nvme_rdma_connect_io_queues(struct nvme_rdma_ctrl *ctrl)
{
	int i, ret = 0;

	for (i = 1; i < ctrl->queue_count; i++) {
		ret = nvmf_connect_io_queue(&ctrl->ctrl, i);
		if (ret)
			break;
	}

	return ret;
}

static int nvme_rdma_init_io_queues(struct nvme_rdma_ctrl *ctrl)
{
	int i, ret;

	for (i = 1; i < ctrl->queue_count; i++) {
		ret = nvme_rdma_init_queue(ctrl, i,
					   ctrl->ctrl.opts->queue_size);
		if (ret) {
			dev_info(ctrl->ctrl.device,
				"failed to initialize i/o queue: %d\n", ret);
			goto out_free_queues;
		}
	}

	return 0;

out_free_queues:
	for (i--; i >= 1; i--)
		nvme_rdma_stop_and_free_queue(&ctrl->queues[i]);

	return ret;
}

static void nvme_rdma_destroy_admin_queue(struct nvme_rdma_ctrl *ctrl)
{
	nvme_rdma_free_qe(ctrl->queues[0].device->dev, &ctrl->async_event_sqe,
			sizeof(struct nvme_command), DMA_TO_DEVICE);
	nvme_rdma_stop_and_free_queue(&ctrl->queues[0]);
	blk_cleanup_queue(ctrl->ctrl.admin_q);
	blk_mq_free_tag_set(&ctrl->admin_tag_set);
	nvme_rdma_dev_put(ctrl->device);
}

static void nvme_rdma_free_ctrl(struct nvme_ctrl *nctrl)
{
	struct nvme_rdma_ctrl *ctrl = to_rdma_ctrl(nctrl);

	if (list_empty(&ctrl->list))
		goto free_ctrl;

	mutex_lock(&nvme_rdma_ctrl_mutex);
	list_del(&ctrl->list);
	mutex_unlock(&nvme_rdma_ctrl_mutex);

	kfree(ctrl->queues);
	nvmf_free_options(nctrl->opts);
free_ctrl:
	kfree(ctrl);
}

static void nvme_rdma_reconnect_ctrl_work(struct work_struct *work)
{
	struct nvme_rdma_ctrl *ctrl = container_of(to_delayed_work(work),
			struct nvme_rdma_ctrl, reconnect_work);
	bool changed;
	int ret;

	if (ctrl->queue_count > 1) {
		nvme_rdma_free_io_queues(ctrl);

		ret = blk_mq_reinit_tagset(&ctrl->tag_set);
		if (ret)
			goto requeue;
	}

	nvme_rdma_stop_and_free_queue(&ctrl->queues[0]);

	ret = blk_mq_reinit_tagset(&ctrl->admin_tag_set);
	if (ret)
		goto requeue;

	ret = nvme_rdma_init_queue(ctrl, 0, NVMF_AQ_DEPTH);
	if (ret)
		goto requeue;

	blk_mq_start_stopped_hw_queues(ctrl->ctrl.admin_q, true);

	ret = nvmf_connect_admin_queue(&ctrl->ctrl);
	if (ret)
		goto stop_admin_q;

	ret = nvme_enable_ctrl(&ctrl->ctrl, ctrl->cap);
	if (ret)
		goto stop_admin_q;

	nvme_start_keep_alive(&ctrl->ctrl);

	if (ctrl->queue_count > 1) {
		ret = nvme_rdma_init_io_queues(ctrl);
		if (ret)
			goto stop_admin_q;

		ret = nvme_rdma_connect_io_queues(ctrl);
		if (ret)
			goto stop_admin_q;
	}

	changed = nvme_change_ctrl_state(&ctrl->ctrl, NVME_CTRL_LIVE);
	WARN_ON_ONCE(!changed);

	if (ctrl->queue_count > 1) {
		nvme_start_queues(&ctrl->ctrl);
		nvme_queue_scan(&ctrl->ctrl);
		nvme_queue_async_events(&ctrl->ctrl);
	}

	dev_info(ctrl->ctrl.device, "Successfully reconnected\n");

	return;

stop_admin_q:
	blk_mq_stop_hw_queues(ctrl->ctrl.admin_q);
requeue:
	/* Make sure we are not resetting/deleting */
	if (ctrl->ctrl.state == NVME_CTRL_RECONNECTING) {
		dev_info(ctrl->ctrl.device,
			"Failed reconnect attempt, requeueing...\n");
		queue_delayed_work(nvme_rdma_wq, &ctrl->reconnect_work,
					ctrl->reconnect_delay * HZ);
	}
}

static void nvme_rdma_error_recovery_work(struct work_struct *work)
{
	struct nvme_rdma_ctrl *ctrl = container_of(work,
			struct nvme_rdma_ctrl, err_work);
	int i;

	nvme_stop_keep_alive(&ctrl->ctrl);

	for (i = 0; i < ctrl->queue_count; i++)
		clear_bit(NVME_RDMA_Q_CONNECTED, &ctrl->queues[i].flags);

	if (ctrl->queue_count > 1)
		nvme_stop_queues(&ctrl->ctrl);
	blk_mq_stop_hw_queues(ctrl->ctrl.admin_q);

	/* We must take care of fastfail/requeue all our inflight requests */
	if (ctrl->queue_count > 1)
		blk_mq_tagset_busy_iter(&ctrl->tag_set,
					nvme_cancel_request, &ctrl->ctrl);
	blk_mq_tagset_busy_iter(&ctrl->admin_tag_set,
				nvme_cancel_request, &ctrl->ctrl);

	dev_info(ctrl->ctrl.device, "reconnecting in %d seconds\n",
		ctrl->reconnect_delay);

	queue_delayed_work(nvme_rdma_wq, &ctrl->reconnect_work,
				ctrl->reconnect_delay * HZ);
}

static void nvme_rdma_error_recovery(struct nvme_rdma_ctrl *ctrl)
{
	if (!nvme_change_ctrl_state(&ctrl->ctrl, NVME_CTRL_RECONNECTING))
		return;

	queue_work(nvme_rdma_wq, &ctrl->err_work);
}

static void nvme_rdma_wr_error(struct ib_cq *cq, struct ib_wc *wc,
		const char *op)
{
	struct nvme_rdma_queue *queue = cq->cq_context;
	struct nvme_rdma_ctrl *ctrl = queue->ctrl;

	if (ctrl->ctrl.state == NVME_CTRL_LIVE)
		dev_info(ctrl->ctrl.device,
			     "%s for CQE 0x%p failed with status %s (%d)\n",
			     op, wc->wr_cqe,
			     ib_wc_status_msg(wc->status), wc->status);
	nvme_rdma_error_recovery(ctrl);
}

static void nvme_rdma_memreg_done(struct ib_cq *cq, struct ib_wc *wc)
{
	if (unlikely(wc->status != IB_WC_SUCCESS))
		nvme_rdma_wr_error(cq, wc, "MEMREG");
}

static void nvme_rdma_inv_rkey_done(struct ib_cq *cq, struct ib_wc *wc)
{
	if (unlikely(wc->status != IB_WC_SUCCESS))
		nvme_rdma_wr_error(cq, wc, "LOCAL_INV");
}

static int nvme_rdma_inv_rkey(struct nvme_rdma_queue *queue,
		struct nvme_rdma_request *req)
{
	struct ib_send_wr *bad_wr;
	struct ib_send_wr wr = {
		.opcode		    = IB_WR_LOCAL_INV,
		.next		    = NULL,
		.num_sge	    = 0,
		.send_flags	    = 0,
		.ex.invalidate_rkey = req->mr->rkey,
	};

	req->reg_cqe.done = nvme_rdma_inv_rkey_done;
	wr.wr_cqe = &req->reg_cqe;

	return ib_post_send(queue->qp, &wr, &bad_wr);
}

static void nvme_rdma_unmap_data(struct nvme_rdma_queue *queue,
		struct request *rq)
{
	struct nvme_rdma_request *req = blk_mq_rq_to_pdu(rq);
	struct nvme_rdma_ctrl *ctrl = queue->ctrl;
	struct nvme_rdma_device *dev = queue->device;
	struct ib_device *ibdev = dev->dev;
	int res;

	if (!blk_rq_bytes(rq))
		return;

	if (req->mr->need_inval) {
		res = nvme_rdma_inv_rkey(queue, req);
		if (res < 0) {
			dev_err(ctrl->ctrl.device,
				"Queueing INV WR for rkey %#x failed (%d)\n",
				req->mr->rkey, res);
			nvme_rdma_error_recovery(queue->ctrl);
		}
	}

	ib_dma_unmap_sg(ibdev, req->sg_table.sgl,
			req->nents, rq_data_dir(rq) ==
				    WRITE ? DMA_TO_DEVICE : DMA_FROM_DEVICE);

	nvme_cleanup_cmd(rq);
	sg_free_table_chained(&req->sg_table, true);
}

static int nvme_rdma_set_sg_null(struct nvme_command *c)
{
	struct nvme_keyed_sgl_desc *sg = &c->common.dptr.ksgl;

	sg->addr = 0;
	put_unaligned_le24(0, sg->length);
	put_unaligned_le32(0, sg->key);
	sg->type = NVME_KEY_SGL_FMT_DATA_DESC << 4;
	return 0;
}

static int nvme_rdma_map_sg_inline(struct nvme_rdma_queue *queue,
		struct nvme_rdma_request *req, struct nvme_command *c)
{
	struct nvme_sgl_desc *sg = &c->common.dptr.sgl;

	req->sge[1].addr = sg_dma_address(req->sg_table.sgl);
	req->sge[1].length = sg_dma_len(req->sg_table.sgl);
	req->sge[1].lkey = queue->device->pd->local_dma_lkey;

	sg->addr = cpu_to_le64(queue->ctrl->ctrl.icdoff);
	sg->length = cpu_to_le32(sg_dma_len(req->sg_table.sgl));
	sg->type = (NVME_SGL_FMT_DATA_DESC << 4) | NVME_SGL_FMT_OFFSET;

	req->inline_data = true;
	req->num_sge++;
	return 0;
}

static int nvme_rdma_map_sg_single(struct nvme_rdma_queue *queue,
		struct nvme_rdma_request *req, struct nvme_command *c)
{
	struct nvme_keyed_sgl_desc *sg = &c->common.dptr.ksgl;

	sg->addr = cpu_to_le64(sg_dma_address(req->sg_table.sgl));
	put_unaligned_le24(sg_dma_len(req->sg_table.sgl), sg->length);
	put_unaligned_le32(queue->device->mr->rkey, sg->key);
	sg->type = NVME_KEY_SGL_FMT_DATA_DESC << 4;
	return 0;
}

static int nvme_rdma_map_sg_fr(struct nvme_rdma_queue *queue,
		struct nvme_rdma_request *req, struct nvme_command *c,
		int count)
{
	struct nvme_keyed_sgl_desc *sg = &c->common.dptr.ksgl;
	int nr;

	nr = ib_map_mr_sg(req->mr, req->sg_table.sgl, count, NULL, PAGE_SIZE);
	if (nr < count) {
		if (nr < 0)
			return nr;
		return -EINVAL;
	}

	ib_update_fast_reg_key(req->mr, ib_inc_rkey(req->mr->rkey));

	req->reg_cqe.done = nvme_rdma_memreg_done;
	memset(&req->reg_wr, 0, sizeof(req->reg_wr));
	req->reg_wr.wr.opcode = IB_WR_REG_MR;
	req->reg_wr.wr.wr_cqe = &req->reg_cqe;
	req->reg_wr.wr.num_sge = 0;
	req->reg_wr.mr = req->mr;
	req->reg_wr.key = req->mr->rkey;
	req->reg_wr.access = IB_ACCESS_LOCAL_WRITE |
			     IB_ACCESS_REMOTE_READ |
			     IB_ACCESS_REMOTE_WRITE;

	req->mr->need_inval = true;

	sg->addr = cpu_to_le64(req->mr->iova);
	put_unaligned_le24(req->mr->length, sg->length);
	put_unaligned_le32(req->mr->rkey, sg->key);
	sg->type = (NVME_KEY_SGL_FMT_DATA_DESC << 4) |
			NVME_SGL_FMT_INVALIDATE;

	return 0;
}

static int nvme_rdma_map_data(struct nvme_rdma_queue *queue,
		struct request *rq, unsigned int map_len,
		struct nvme_command *c)
{
	struct nvme_rdma_request *req = blk_mq_rq_to_pdu(rq);
	struct nvme_rdma_device *dev = queue->device;
	struct ib_device *ibdev = dev->dev;
	int nents, count;
	int ret;

	req->num_sge = 1;
	req->inline_data = false;
	req->mr->need_inval = false;

	c->common.flags |= NVME_CMD_SGL_METABUF;

	if (!blk_rq_bytes(rq))
		return nvme_rdma_set_sg_null(c);

	req->sg_table.sgl = req->first_sgl;
	ret = sg_alloc_table_chained(&req->sg_table, rq->nr_phys_segments,
				req->sg_table.sgl);
	if (ret)
		return -ENOMEM;

	nents = blk_rq_map_sg(rq->q, rq, req->sg_table.sgl);
	BUG_ON(nents > rq->nr_phys_segments);
	req->nents = nents;

	count = ib_dma_map_sg(ibdev, req->sg_table.sgl, nents,
		    rq_data_dir(rq) == WRITE ? DMA_TO_DEVICE : DMA_FROM_DEVICE);
	if (unlikely(count <= 0)) {
		sg_free_table_chained(&req->sg_table, true);
		return -EIO;
	}

	if (count == 1) {
		if (rq_data_dir(rq) == WRITE &&
		    map_len <= nvme_rdma_inline_data_size(queue) &&
		    nvme_rdma_queue_idx(queue))
			return nvme_rdma_map_sg_inline(queue, req, c);

		if (!register_always)
			return nvme_rdma_map_sg_single(queue, req, c);
	}

	return nvme_rdma_map_sg_fr(queue, req, c, count);
}

static void nvme_rdma_send_done(struct ib_cq *cq, struct ib_wc *wc)
{
	if (unlikely(wc->status != IB_WC_SUCCESS))
		nvme_rdma_wr_error(cq, wc, "SEND");
}

static int nvme_rdma_post_send(struct nvme_rdma_queue *queue,
		struct nvme_rdma_qe *qe, struct ib_sge *sge, u32 num_sge,
		struct ib_send_wr *first, bool flush)
{
	struct ib_send_wr wr, *bad_wr;
	int ret;

	sge->addr   = qe->dma;
	sge->length = sizeof(struct nvme_command),
	sge->lkey   = queue->device->pd->local_dma_lkey;

	qe->cqe.done = nvme_rdma_send_done;

	wr.next       = NULL;
	wr.wr_cqe     = &qe->cqe;
	wr.sg_list    = sge;
	wr.num_sge    = num_sge;
	wr.opcode     = IB_WR_SEND;
	wr.send_flags = 0;

	/*
	 * Unsignalled send completions are another giant desaster in the
	 * IB Verbs spec:  If we don't regularly post signalled sends
	 * the send queue will fill up and only a QP reset will rescue us.
	 * Would have been way to obvious to handle this in hardware or
	 * at least the RDMA stack..
	 *
	 * This messy and racy code sniplet is copy and pasted from the iSER
	 * initiator, and the magic '32' comes from there as well.
	 *
	 * Always signal the flushes. The magic request used for the flush
	 * sequencer is not allocated in our driver's tagset and it's
	 * triggered to be freed by blk_cleanup_queue(). So we need to
	 * always mark it as signaled to ensure that the "wr_cqe", which is
	 * embeded in request's payload, is not freed when __ib_process_cq()
	 * calls wr_cqe->done().
	 */
	if ((++queue->sig_count % 32) == 0 || flush)
		wr.send_flags |= IB_SEND_SIGNALED;

	if (first)
		first->next = &wr;
	else
		first = &wr;

	ret = ib_post_send(queue->qp, first, &bad_wr);
	if (ret) {
		dev_err(queue->ctrl->ctrl.device,
			     "%s failed with error code %d\n", __func__, ret);
	}
	return ret;
}

static int nvme_rdma_post_recv(struct nvme_rdma_queue *queue,
		struct nvme_rdma_qe *qe)
{
	struct ib_recv_wr wr, *bad_wr;
	struct ib_sge list;
	int ret;

	list.addr   = qe->dma;
	list.length = sizeof(struct nvme_completion);
	list.lkey   = queue->device->pd->local_dma_lkey;

	qe->cqe.done = nvme_rdma_recv_done;

	wr.next     = NULL;
	wr.wr_cqe   = &qe->cqe;
	wr.sg_list  = &list;
	wr.num_sge  = 1;

	ret = ib_post_recv(queue->qp, &wr, &bad_wr);
	if (ret) {
		dev_err(queue->ctrl->ctrl.device,
			"%s failed with error code %d\n", __func__, ret);
	}
	return ret;
}

static struct blk_mq_tags *nvme_rdma_tagset(struct nvme_rdma_queue *queue)
{
	u32 queue_idx = nvme_rdma_queue_idx(queue);

	if (queue_idx == 0)
		return queue->ctrl->admin_tag_set.tags[queue_idx];
	return queue->ctrl->tag_set.tags[queue_idx - 1];
}

static void nvme_rdma_submit_async_event(struct nvme_ctrl *arg, int aer_idx)
{
	struct nvme_rdma_ctrl *ctrl = to_rdma_ctrl(arg);
	struct nvme_rdma_queue *queue = &ctrl->queues[0];
	struct ib_device *dev = queue->device->dev;
	struct nvme_rdma_qe *sqe = &ctrl->async_event_sqe;
	struct nvme_command *cmd = sqe->data;
	struct ib_sge sge;
	int ret;

	if (WARN_ON_ONCE(aer_idx != 0))
		return;

	ib_dma_sync_single_for_cpu(dev, sqe->dma, sizeof(*cmd), DMA_TO_DEVICE);

	memset(cmd, 0, sizeof(*cmd));
	cmd->common.opcode = nvme_admin_async_event;
	cmd->common.command_id = NVME_RDMA_AQ_BLKMQ_DEPTH;
	cmd->common.flags |= NVME_CMD_SGL_METABUF;
	nvme_rdma_set_sg_null(cmd);

	ib_dma_sync_single_for_device(dev, sqe->dma, sizeof(*cmd),
			DMA_TO_DEVICE);

	ret = nvme_rdma_post_send(queue, sqe, &sge, 1, NULL, false);
	WARN_ON_ONCE(ret);
}

static int nvme_rdma_process_nvme_rsp(struct nvme_rdma_queue *queue,
		struct nvme_completion *cqe, struct ib_wc *wc, int tag)
{
	u16 status = le16_to_cpu(cqe->status);
	struct request *rq;
	struct nvme_rdma_request *req;
	int ret = 0;

	status >>= 1;

	rq = blk_mq_tag_to_rq(nvme_rdma_tagset(queue), cqe->command_id);
	if (!rq) {
		dev_err(queue->ctrl->ctrl.device,
			"tag 0x%x on QP %#x not found\n",
			cqe->command_id, queue->qp->qp_num);
		nvme_rdma_error_recovery(queue->ctrl);
		return ret;
	}
	req = blk_mq_rq_to_pdu(rq);

	if (rq->cmd_type == REQ_TYPE_DRV_PRIV && rq->special)
		memcpy(rq->special, cqe, sizeof(*cqe));

	if (rq->tag == tag)
		ret = 1;

	if ((wc->wc_flags & IB_WC_WITH_INVALIDATE) &&
	    wc->ex.invalidate_rkey == req->mr->rkey)
		req->mr->need_inval = false;

	blk_mq_complete_request(rq, status);

	return ret;
}

static int __nvme_rdma_recv_done(struct ib_cq *cq, struct ib_wc *wc, int tag)
{
	struct nvme_rdma_qe *qe =
		container_of(wc->wr_cqe, struct nvme_rdma_qe, cqe);
	struct nvme_rdma_queue *queue = cq->cq_context;
	struct ib_device *ibdev = queue->device->dev;
	struct nvme_completion *cqe = qe->data;
	const size_t len = sizeof(struct nvme_completion);
	int ret = 0;

	if (unlikely(wc->status != IB_WC_SUCCESS)) {
		nvme_rdma_wr_error(cq, wc, "RECV");
		return 0;
	}

	ib_dma_sync_single_for_cpu(ibdev, qe->dma, len, DMA_FROM_DEVICE);
	/*
	 * AEN requests are special as they don't time out and can
	 * survive any kind of queue freeze and often don't respond to
	 * aborts.  We don't even bother to allocate a struct request
	 * for them but rather special case them here.
	 */
	if (unlikely(nvme_rdma_queue_idx(queue) == 0 &&
			cqe->command_id >= NVME_RDMA_AQ_BLKMQ_DEPTH))
		nvme_complete_async_event(&queue->ctrl->ctrl, cqe);
	else
		ret = nvme_rdma_process_nvme_rsp(queue, cqe, wc, tag);
	ib_dma_sync_single_for_device(ibdev, qe->dma, len, DMA_FROM_DEVICE);

	nvme_rdma_post_recv(queue, qe);
	return ret;
}

static void nvme_rdma_recv_done(struct ib_cq *cq, struct ib_wc *wc)
{
	__nvme_rdma_recv_done(cq, wc, -1);
}

static int nvme_rdma_conn_established(struct nvme_rdma_queue *queue)
{
	int ret, i;

	for (i = 0; i < queue->queue_size; i++) {
		ret = nvme_rdma_post_recv(queue, &queue->rsp_ring[i]);
		if (ret)
			goto out_destroy_queue_ib;
	}

	return 0;

out_destroy_queue_ib:
	nvme_rdma_destroy_queue_ib(queue);
	return ret;
}

static int nvme_rdma_conn_rejected(struct nvme_rdma_queue *queue,
		struct rdma_cm_event *ev)
{
	if (ev->param.conn.private_data_len) {
		struct nvme_rdma_cm_rej *rej =
			(struct nvme_rdma_cm_rej *)ev->param.conn.private_data;

		dev_err(queue->ctrl->ctrl.device,
			"Connect rejected, status %d.", le16_to_cpu(rej->sts));
		/* XXX: Think of something clever to do here... */
	} else {
		dev_err(queue->ctrl->ctrl.device,
			"Connect rejected, no private data.\n");
	}

	return -ECONNRESET;
}

static int nvme_rdma_addr_resolved(struct nvme_rdma_queue *queue)
{
	struct nvme_rdma_device *dev;
	int ret;

	dev = nvme_rdma_find_get_device(queue->cm_id);
	if (!dev) {
		dev_err(queue->cm_id->device->dma_device,
			"no client data found!\n");
		return -ECONNREFUSED;
	}

	ret = nvme_rdma_create_queue_ib(queue, dev);
	if (ret) {
		nvme_rdma_dev_put(dev);
		goto out;
	}

	ret = rdma_resolve_route(queue->cm_id, NVME_RDMA_CONNECT_TIMEOUT_MS);
	if (ret) {
		dev_err(queue->ctrl->ctrl.device,
			"rdma_resolve_route failed (%d).\n",
			queue->cm_error);
		goto out_destroy_queue;
	}

	return 0;

out_destroy_queue:
	nvme_rdma_destroy_queue_ib(queue);
out:
	return ret;
}

static int nvme_rdma_route_resolved(struct nvme_rdma_queue *queue)
{
	struct nvme_rdma_ctrl *ctrl = queue->ctrl;
	struct rdma_conn_param param = { };
	struct nvme_rdma_cm_req priv = { };
	int ret;

	param.qp_num = queue->qp->qp_num;
	param.flow_control = 1;

	param.responder_resources = queue->device->dev->attrs.max_qp_rd_atom;
	/* maximum retry count */
	param.retry_count = 7;
	param.rnr_retry_count = 7;
	param.private_data = &priv;
	param.private_data_len = sizeof(priv);

	priv.recfmt = cpu_to_le16(NVME_RDMA_CM_FMT_1_0);
	priv.qid = cpu_to_le16(nvme_rdma_queue_idx(queue));
	/*
	 * set the admin queue depth to the minimum size
	 * specified by the Fabrics standard.
	 */
	if (priv.qid == 0) {
		priv.hrqsize = cpu_to_le16(NVMF_AQ_DEPTH);
		priv.hsqsize = cpu_to_le16(NVMF_AQ_DEPTH - 1);
	} else {
		/*
		 * current interpretation of the fabrics spec
		 * is at minimum you make hrqsize sqsize+1, or a
		 * 1's based representation of sqsize.
		 */
		priv.hrqsize = cpu_to_le16(queue->queue_size);
		priv.hsqsize = cpu_to_le16(queue->ctrl->ctrl.sqsize);
	}

	ret = rdma_connect(queue->cm_id, &param);
	if (ret) {
		dev_err(ctrl->ctrl.device,
			"rdma_connect failed (%d).\n", ret);
		goto out_destroy_queue_ib;
	}

	return 0;

out_destroy_queue_ib:
	nvme_rdma_destroy_queue_ib(queue);
	return ret;
}

<<<<<<< HEAD
/**
 * nvme_rdma_device_unplug() - Handle RDMA device unplug
 * @queue:      Queue that owns the cm_id that caught the event
 *
 * DEVICE_REMOVAL event notifies us that the RDMA device is about
 * to unplug so we should take care of destroying our RDMA resources.
 * This event will be generated for each allocated cm_id.
 *
 * In our case, the RDMA resources are managed per controller and not
 * only per queue. So the way we handle this is we trigger an implicit
 * controller deletion upon the first DEVICE_REMOVAL event we see, and
 * hold the event inflight until the controller deletion is completed.
 *
 * One exception that we need to handle is the destruction of the cm_id
 * that caught the event. Since we hold the callout until the controller
 * deletion is completed, we'll deadlock if the controller deletion will
 * call rdma_destroy_id on this queue's cm_id. Thus, we claim ownership
 * of destroying this queue before-hand, destroy the queue resources,
 * then queue the controller deletion which won't destroy this queue and
 * we destroy the cm_id implicitely by returning a non-zero rc to the callout.
 */
static int nvme_rdma_device_unplug(struct nvme_rdma_queue *queue)
{
	struct nvme_rdma_ctrl *ctrl = queue->ctrl;
	int ret;

	/* Own the controller deletion */
	if (!nvme_change_ctrl_state(&ctrl->ctrl, NVME_CTRL_DELETING))
		return 0;

	dev_warn(ctrl->ctrl.device,
		"Got rdma device removal event, deleting ctrl\n");

	/* Get rid of reconnect work if its running */
	cancel_delayed_work_sync(&ctrl->reconnect_work);

	/* Disable the queue so ctrl delete won't free it */
	if (test_and_clear_bit(NVME_RDMA_Q_CONNECTED, &queue->flags)) {
		/* Free this queue ourselves */
		nvme_rdma_stop_queue(queue);
		nvme_rdma_destroy_queue_ib(queue);

		/* Return non-zero so the cm_id will destroy implicitly */
		ret = 1;
	}

	/* Queue controller deletion */
	queue_work(nvme_rdma_wq, &ctrl->delete_work);
	flush_work(&ctrl->delete_work);
	return ret;
}

=======
>>>>>>> 08895a8b
static int nvme_rdma_cm_handler(struct rdma_cm_id *cm_id,
		struct rdma_cm_event *ev)
{
	struct nvme_rdma_queue *queue = cm_id->context;
	int cm_error = 0;

	dev_dbg(queue->ctrl->ctrl.device, "%s (%d): status %d id %p\n",
		rdma_event_msg(ev->event), ev->event,
		ev->status, cm_id);

	switch (ev->event) {
	case RDMA_CM_EVENT_ADDR_RESOLVED:
		cm_error = nvme_rdma_addr_resolved(queue);
		break;
	case RDMA_CM_EVENT_ROUTE_RESOLVED:
		cm_error = nvme_rdma_route_resolved(queue);
		break;
	case RDMA_CM_EVENT_ESTABLISHED:
		queue->cm_error = nvme_rdma_conn_established(queue);
		/* complete cm_done regardless of success/failure */
		complete(&queue->cm_done);
		return 0;
	case RDMA_CM_EVENT_REJECTED:
		cm_error = nvme_rdma_conn_rejected(queue, ev);
		break;
	case RDMA_CM_EVENT_ADDR_ERROR:
	case RDMA_CM_EVENT_ROUTE_ERROR:
	case RDMA_CM_EVENT_CONNECT_ERROR:
	case RDMA_CM_EVENT_UNREACHABLE:
		dev_dbg(queue->ctrl->ctrl.device,
			"CM error event %d\n", ev->event);
		cm_error = -ECONNRESET;
		break;
	case RDMA_CM_EVENT_DISCONNECTED:
	case RDMA_CM_EVENT_ADDR_CHANGE:
	case RDMA_CM_EVENT_TIMEWAIT_EXIT:
		dev_dbg(queue->ctrl->ctrl.device,
			"disconnect received - connection closed\n");
		nvme_rdma_error_recovery(queue->ctrl);
		break;
	case RDMA_CM_EVENT_DEVICE_REMOVAL:
		/* device removal is handled via the ib_client API */
		break;
	default:
		dev_err(queue->ctrl->ctrl.device,
			"Unexpected RDMA CM event (%d)\n", ev->event);
		nvme_rdma_error_recovery(queue->ctrl);
		break;
	}

	if (cm_error) {
		queue->cm_error = cm_error;
		complete(&queue->cm_done);
	}

	return 0;
}

static enum blk_eh_timer_return
nvme_rdma_timeout(struct request *rq, bool reserved)
{
	struct nvme_rdma_request *req = blk_mq_rq_to_pdu(rq);

	/* queue error recovery */
	nvme_rdma_error_recovery(req->queue->ctrl);

	/* fail with DNR on cmd timeout */
	rq->errors = NVME_SC_ABORT_REQ | NVME_SC_DNR;

	return BLK_EH_HANDLED;
}

static int nvme_rdma_queue_rq(struct blk_mq_hw_ctx *hctx,
		const struct blk_mq_queue_data *bd)
{
	struct nvme_ns *ns = hctx->queue->queuedata;
	struct nvme_rdma_queue *queue = hctx->driver_data;
	struct request *rq = bd->rq;
	struct nvme_rdma_request *req = blk_mq_rq_to_pdu(rq);
	struct nvme_rdma_qe *sqe = &req->sqe;
	struct nvme_command *c = sqe->data;
	bool flush = false;
	struct ib_device *dev;
	unsigned int map_len;
	int ret;

	WARN_ON_ONCE(rq->tag < 0);

	dev = queue->device->dev;
	ib_dma_sync_single_for_cpu(dev, sqe->dma,
			sizeof(struct nvme_command), DMA_TO_DEVICE);

	ret = nvme_setup_cmd(ns, rq, c);
	if (ret)
		return ret;

	c->common.command_id = rq->tag;
	blk_mq_start_request(rq);

	map_len = nvme_map_len(rq);
	ret = nvme_rdma_map_data(queue, rq, map_len, c);
	if (ret < 0) {
		dev_err(queue->ctrl->ctrl.device,
			     "Failed to map data (%d)\n", ret);
		nvme_cleanup_cmd(rq);
		goto err;
	}

	ib_dma_sync_single_for_device(dev, sqe->dma,
			sizeof(struct nvme_command), DMA_TO_DEVICE);

	if (rq->cmd_type == REQ_TYPE_FS && req_op(rq) == REQ_OP_FLUSH)
		flush = true;
	ret = nvme_rdma_post_send(queue, sqe, req->sge, req->num_sge,
			req->mr->need_inval ? &req->reg_wr.wr : NULL, flush);
	if (ret) {
		nvme_rdma_unmap_data(queue, rq);
		goto err;
	}

	return BLK_MQ_RQ_QUEUE_OK;
err:
	return (ret == -ENOMEM || ret == -EAGAIN) ?
		BLK_MQ_RQ_QUEUE_BUSY : BLK_MQ_RQ_QUEUE_ERROR;
}

static int nvme_rdma_poll(struct blk_mq_hw_ctx *hctx, unsigned int tag)
{
	struct nvme_rdma_queue *queue = hctx->driver_data;
	struct ib_cq *cq = queue->ib_cq;
	struct ib_wc wc;
	int found = 0;

	ib_req_notify_cq(cq, IB_CQ_NEXT_COMP);
	while (ib_poll_cq(cq, 1, &wc) > 0) {
		struct ib_cqe *cqe = wc.wr_cqe;

		if (cqe) {
			if (cqe->done == nvme_rdma_recv_done)
				found |= __nvme_rdma_recv_done(cq, &wc, tag);
			else
				cqe->done(cq, &wc);
		}
	}

	return found;
}

static void nvme_rdma_complete_rq(struct request *rq)
{
	struct nvme_rdma_request *req = blk_mq_rq_to_pdu(rq);
	struct nvme_rdma_queue *queue = req->queue;
	int error = 0;

	nvme_rdma_unmap_data(queue, rq);

	if (unlikely(rq->errors)) {
		if (nvme_req_needs_retry(rq, rq->errors)) {
			nvme_requeue_req(rq);
			return;
		}

		if (rq->cmd_type == REQ_TYPE_DRV_PRIV)
			error = rq->errors;
		else
			error = nvme_error_status(rq->errors);
	}

	blk_mq_end_request(rq, error);
}

static struct blk_mq_ops nvme_rdma_mq_ops = {
	.queue_rq	= nvme_rdma_queue_rq,
	.complete	= nvme_rdma_complete_rq,
	.map_queue	= blk_mq_map_queue,
	.init_request	= nvme_rdma_init_request,
	.exit_request	= nvme_rdma_exit_request,
	.reinit_request	= nvme_rdma_reinit_request,
	.init_hctx	= nvme_rdma_init_hctx,
	.poll		= nvme_rdma_poll,
	.timeout	= nvme_rdma_timeout,
};

static struct blk_mq_ops nvme_rdma_admin_mq_ops = {
	.queue_rq	= nvme_rdma_queue_rq,
	.complete	= nvme_rdma_complete_rq,
	.map_queue	= blk_mq_map_queue,
	.init_request	= nvme_rdma_init_admin_request,
	.exit_request	= nvme_rdma_exit_admin_request,
	.reinit_request	= nvme_rdma_reinit_request,
	.init_hctx	= nvme_rdma_init_admin_hctx,
	.timeout	= nvme_rdma_timeout,
};

static int nvme_rdma_configure_admin_queue(struct nvme_rdma_ctrl *ctrl)
{
	int error;

	error = nvme_rdma_init_queue(ctrl, 0, NVMF_AQ_DEPTH);
	if (error)
		return error;

	ctrl->device = ctrl->queues[0].device;

	/*
	 * We need a reference on the device as long as the tag_set is alive,
	 * as the MRs in the request structures need a valid ib_device.
	 */
	error = -EINVAL;
	if (!nvme_rdma_dev_get(ctrl->device))
		goto out_free_queue;

	ctrl->max_fr_pages = min_t(u32, NVME_RDMA_MAX_SEGMENTS,
		ctrl->device->dev->attrs.max_fast_reg_page_list_len);

	memset(&ctrl->admin_tag_set, 0, sizeof(ctrl->admin_tag_set));
	ctrl->admin_tag_set.ops = &nvme_rdma_admin_mq_ops;
	ctrl->admin_tag_set.queue_depth = NVME_RDMA_AQ_BLKMQ_DEPTH;
	ctrl->admin_tag_set.reserved_tags = 2; /* connect + keep-alive */
	ctrl->admin_tag_set.numa_node = NUMA_NO_NODE;
	ctrl->admin_tag_set.cmd_size = sizeof(struct nvme_rdma_request) +
		SG_CHUNK_SIZE * sizeof(struct scatterlist);
	ctrl->admin_tag_set.driver_data = ctrl;
	ctrl->admin_tag_set.nr_hw_queues = 1;
	ctrl->admin_tag_set.timeout = ADMIN_TIMEOUT;

	error = blk_mq_alloc_tag_set(&ctrl->admin_tag_set);
	if (error)
		goto out_put_dev;

	ctrl->ctrl.admin_q = blk_mq_init_queue(&ctrl->admin_tag_set);
	if (IS_ERR(ctrl->ctrl.admin_q)) {
		error = PTR_ERR(ctrl->ctrl.admin_q);
		goto out_free_tagset;
	}

	error = nvmf_connect_admin_queue(&ctrl->ctrl);
	if (error)
		goto out_cleanup_queue;

	error = nvmf_reg_read64(&ctrl->ctrl, NVME_REG_CAP, &ctrl->cap);
	if (error) {
		dev_err(ctrl->ctrl.device,
			"prop_get NVME_REG_CAP failed\n");
		goto out_cleanup_queue;
	}

	ctrl->ctrl.sqsize =
		min_t(int, NVME_CAP_MQES(ctrl->cap) + 1, ctrl->ctrl.sqsize);

	error = nvme_enable_ctrl(&ctrl->ctrl, ctrl->cap);
	if (error)
		goto out_cleanup_queue;

	ctrl->ctrl.max_hw_sectors =
		(ctrl->max_fr_pages - 1) << (PAGE_SHIFT - 9);

	error = nvme_init_identify(&ctrl->ctrl);
	if (error)
		goto out_cleanup_queue;

	error = nvme_rdma_alloc_qe(ctrl->queues[0].device->dev,
			&ctrl->async_event_sqe, sizeof(struct nvme_command),
			DMA_TO_DEVICE);
	if (error)
		goto out_cleanup_queue;

	nvme_start_keep_alive(&ctrl->ctrl);

	return 0;

out_cleanup_queue:
	blk_cleanup_queue(ctrl->ctrl.admin_q);
out_free_tagset:
	/* disconnect and drain the queue before freeing the tagset */
	nvme_rdma_stop_queue(&ctrl->queues[0]);
	blk_mq_free_tag_set(&ctrl->admin_tag_set);
out_put_dev:
	nvme_rdma_dev_put(ctrl->device);
out_free_queue:
	nvme_rdma_free_queue(&ctrl->queues[0]);
	return error;
}

static void nvme_rdma_shutdown_ctrl(struct nvme_rdma_ctrl *ctrl)
{
	nvme_stop_keep_alive(&ctrl->ctrl);
	cancel_work_sync(&ctrl->err_work);
	cancel_delayed_work_sync(&ctrl->reconnect_work);

	if (ctrl->queue_count > 1) {
		nvme_stop_queues(&ctrl->ctrl);
		blk_mq_tagset_busy_iter(&ctrl->tag_set,
					nvme_cancel_request, &ctrl->ctrl);
		nvme_rdma_free_io_queues(ctrl);
	}

	if (test_bit(NVME_RDMA_Q_CONNECTED, &ctrl->queues[0].flags))
		nvme_shutdown_ctrl(&ctrl->ctrl);

	blk_mq_stop_hw_queues(ctrl->ctrl.admin_q);
	blk_mq_tagset_busy_iter(&ctrl->admin_tag_set,
				nvme_cancel_request, &ctrl->ctrl);
	nvme_rdma_destroy_admin_queue(ctrl);
}

static void __nvme_rdma_remove_ctrl(struct nvme_rdma_ctrl *ctrl, bool shutdown)
{
	nvme_uninit_ctrl(&ctrl->ctrl);
	if (shutdown)
		nvme_rdma_shutdown_ctrl(ctrl);

	if (ctrl->ctrl.tagset) {
		blk_cleanup_queue(ctrl->ctrl.connect_q);
		blk_mq_free_tag_set(&ctrl->tag_set);
		nvme_rdma_dev_put(ctrl->device);
	}

	nvme_put_ctrl(&ctrl->ctrl);
}

static void nvme_rdma_del_ctrl_work(struct work_struct *work)
{
	struct nvme_rdma_ctrl *ctrl = container_of(work,
				struct nvme_rdma_ctrl, delete_work);

	__nvme_rdma_remove_ctrl(ctrl, true);
}

static int __nvme_rdma_del_ctrl(struct nvme_rdma_ctrl *ctrl)
{
	if (!nvme_change_ctrl_state(&ctrl->ctrl, NVME_CTRL_DELETING))
		return -EBUSY;

	if (!queue_work(nvme_rdma_wq, &ctrl->delete_work))
		return -EBUSY;

	return 0;
}

static int nvme_rdma_del_ctrl(struct nvme_ctrl *nctrl)
{
	struct nvme_rdma_ctrl *ctrl = to_rdma_ctrl(nctrl);
	int ret = 0;

	/*
	 * Keep a reference until all work is flushed since
	 * __nvme_rdma_del_ctrl can free the ctrl mem
	 */
	if (!kref_get_unless_zero(&ctrl->ctrl.kref))
		return -EBUSY;
	ret = __nvme_rdma_del_ctrl(ctrl);
	if (!ret)
		flush_work(&ctrl->delete_work);
	nvme_put_ctrl(&ctrl->ctrl);
	return ret;
}

static void nvme_rdma_remove_ctrl_work(struct work_struct *work)
{
	struct nvme_rdma_ctrl *ctrl = container_of(work,
				struct nvme_rdma_ctrl, delete_work);

	__nvme_rdma_remove_ctrl(ctrl, false);
}

static void nvme_rdma_reset_ctrl_work(struct work_struct *work)
{
	struct nvme_rdma_ctrl *ctrl = container_of(work,
					struct nvme_rdma_ctrl, reset_work);
	int ret;
	bool changed;

	nvme_rdma_shutdown_ctrl(ctrl);

	ret = nvme_rdma_configure_admin_queue(ctrl);
	if (ret) {
		/* ctrl is already shutdown, just remove the ctrl */
		INIT_WORK(&ctrl->delete_work, nvme_rdma_remove_ctrl_work);
		goto del_dead_ctrl;
	}

	if (ctrl->queue_count > 1) {
		ret = blk_mq_reinit_tagset(&ctrl->tag_set);
		if (ret)
			goto del_dead_ctrl;

		ret = nvme_rdma_init_io_queues(ctrl);
		if (ret)
			goto del_dead_ctrl;

		ret = nvme_rdma_connect_io_queues(ctrl);
		if (ret)
			goto del_dead_ctrl;
	}

	changed = nvme_change_ctrl_state(&ctrl->ctrl, NVME_CTRL_LIVE);
	WARN_ON_ONCE(!changed);

	if (ctrl->queue_count > 1) {
		nvme_start_queues(&ctrl->ctrl);
		nvme_queue_scan(&ctrl->ctrl);
		nvme_queue_async_events(&ctrl->ctrl);
	}

	return;

del_dead_ctrl:
	/* Deleting this dead controller... */
	dev_warn(ctrl->ctrl.device, "Removing after reset failure\n");
	WARN_ON(!queue_work(nvme_rdma_wq, &ctrl->delete_work));
}

static int nvme_rdma_reset_ctrl(struct nvme_ctrl *nctrl)
{
	struct nvme_rdma_ctrl *ctrl = to_rdma_ctrl(nctrl);

	if (!nvme_change_ctrl_state(&ctrl->ctrl, NVME_CTRL_RESETTING))
		return -EBUSY;

	if (!queue_work(nvme_rdma_wq, &ctrl->reset_work))
		return -EBUSY;

	flush_work(&ctrl->reset_work);

	return 0;
}

static const struct nvme_ctrl_ops nvme_rdma_ctrl_ops = {
	.name			= "rdma",
	.module			= THIS_MODULE,
	.is_fabrics		= true,
	.reg_read32		= nvmf_reg_read32,
	.reg_read64		= nvmf_reg_read64,
	.reg_write32		= nvmf_reg_write32,
	.reset_ctrl		= nvme_rdma_reset_ctrl,
	.free_ctrl		= nvme_rdma_free_ctrl,
	.submit_async_event	= nvme_rdma_submit_async_event,
	.delete_ctrl		= nvme_rdma_del_ctrl,
	.get_subsysnqn		= nvmf_get_subsysnqn,
	.get_address		= nvmf_get_address,
};

static int nvme_rdma_create_io_queues(struct nvme_rdma_ctrl *ctrl)
{
	struct nvmf_ctrl_options *opts = ctrl->ctrl.opts;
	int ret;

	ret = nvme_set_queue_count(&ctrl->ctrl, &opts->nr_io_queues);
	if (ret)
		return ret;

	ctrl->queue_count = opts->nr_io_queues + 1;
	if (ctrl->queue_count < 2)
		return 0;

	dev_info(ctrl->ctrl.device,
		"creating %d I/O queues.\n", opts->nr_io_queues);

	ret = nvme_rdma_init_io_queues(ctrl);
	if (ret)
		return ret;

	/*
	 * We need a reference on the device as long as the tag_set is alive,
	 * as the MRs in the request structures need a valid ib_device.
	 */
	ret = -EINVAL;
	if (!nvme_rdma_dev_get(ctrl->device))
		goto out_free_io_queues;

	memset(&ctrl->tag_set, 0, sizeof(ctrl->tag_set));
	ctrl->tag_set.ops = &nvme_rdma_mq_ops;
	ctrl->tag_set.queue_depth = ctrl->ctrl.opts->queue_size;
	ctrl->tag_set.reserved_tags = 1; /* fabric connect */
	ctrl->tag_set.numa_node = NUMA_NO_NODE;
	ctrl->tag_set.flags = BLK_MQ_F_SHOULD_MERGE;
	ctrl->tag_set.cmd_size = sizeof(struct nvme_rdma_request) +
		SG_CHUNK_SIZE * sizeof(struct scatterlist);
	ctrl->tag_set.driver_data = ctrl;
	ctrl->tag_set.nr_hw_queues = ctrl->queue_count - 1;
	ctrl->tag_set.timeout = NVME_IO_TIMEOUT;

	ret = blk_mq_alloc_tag_set(&ctrl->tag_set);
	if (ret)
		goto out_put_dev;
	ctrl->ctrl.tagset = &ctrl->tag_set;

	ctrl->ctrl.connect_q = blk_mq_init_queue(&ctrl->tag_set);
	if (IS_ERR(ctrl->ctrl.connect_q)) {
		ret = PTR_ERR(ctrl->ctrl.connect_q);
		goto out_free_tag_set;
	}

	ret = nvme_rdma_connect_io_queues(ctrl);
	if (ret)
		goto out_cleanup_connect_q;

	return 0;

out_cleanup_connect_q:
	blk_cleanup_queue(ctrl->ctrl.connect_q);
out_free_tag_set:
	blk_mq_free_tag_set(&ctrl->tag_set);
out_put_dev:
	nvme_rdma_dev_put(ctrl->device);
out_free_io_queues:
	nvme_rdma_free_io_queues(ctrl);
	return ret;
}

static int nvme_rdma_parse_ipaddr(struct sockaddr_in *in_addr, char *p)
{
	u8 *addr = (u8 *)&in_addr->sin_addr.s_addr;
	size_t buflen = strlen(p);

	/* XXX: handle IPv6 addresses */

	if (buflen > INET_ADDRSTRLEN)
		return -EINVAL;
	if (in4_pton(p, buflen, addr, '\0', NULL) == 0)
		return -EINVAL;
	in_addr->sin_family = AF_INET;
	return 0;
}

static struct nvme_ctrl *nvme_rdma_create_ctrl(struct device *dev,
		struct nvmf_ctrl_options *opts)
{
	struct nvme_rdma_ctrl *ctrl;
	int ret;
	bool changed;

	ctrl = kzalloc(sizeof(*ctrl), GFP_KERNEL);
	if (!ctrl)
		return ERR_PTR(-ENOMEM);
	ctrl->ctrl.opts = opts;
	INIT_LIST_HEAD(&ctrl->list);

	ret = nvme_rdma_parse_ipaddr(&ctrl->addr_in, opts->traddr);
	if (ret) {
		pr_err("malformed IP address passed: %s\n", opts->traddr);
		goto out_free_ctrl;
	}

	if (opts->mask & NVMF_OPT_TRSVCID) {
		u16 port;

		ret = kstrtou16(opts->trsvcid, 0, &port);
		if (ret)
			goto out_free_ctrl;

		ctrl->addr_in.sin_port = cpu_to_be16(port);
	} else {
		ctrl->addr_in.sin_port = cpu_to_be16(NVME_RDMA_IP_PORT);
	}

	ret = nvme_init_ctrl(&ctrl->ctrl, dev, &nvme_rdma_ctrl_ops,
				0 /* no quirks, we're perfect! */);
	if (ret)
		goto out_free_ctrl;

	ctrl->reconnect_delay = opts->reconnect_delay;
	INIT_DELAYED_WORK(&ctrl->reconnect_work,
			nvme_rdma_reconnect_ctrl_work);
	INIT_WORK(&ctrl->err_work, nvme_rdma_error_recovery_work);
	INIT_WORK(&ctrl->delete_work, nvme_rdma_del_ctrl_work);
	INIT_WORK(&ctrl->reset_work, nvme_rdma_reset_ctrl_work);
	spin_lock_init(&ctrl->lock);

	ctrl->queue_count = opts->nr_io_queues + 1; /* +1 for admin queue */
	ctrl->ctrl.sqsize = opts->queue_size - 1;
	ctrl->ctrl.kato = opts->kato;

	ret = -ENOMEM;
	ctrl->queues = kcalloc(ctrl->queue_count, sizeof(*ctrl->queues),
				GFP_KERNEL);
	if (!ctrl->queues)
		goto out_uninit_ctrl;

	ret = nvme_rdma_configure_admin_queue(ctrl);
	if (ret)
		goto out_kfree_queues;

	/* sanity check icdoff */
	if (ctrl->ctrl.icdoff) {
		dev_err(ctrl->ctrl.device, "icdoff is not supported!\n");
		goto out_remove_admin_queue;
	}

	/* sanity check keyed sgls */
	if (!(ctrl->ctrl.sgls & (1 << 20))) {
		dev_err(ctrl->ctrl.device, "Mandatory keyed sgls are not support\n");
		goto out_remove_admin_queue;
	}

	if (opts->queue_size > ctrl->ctrl.maxcmd) {
		/* warn if maxcmd is lower than queue_size */
		dev_warn(ctrl->ctrl.device,
			"queue_size %zu > ctrl maxcmd %u, clamping down\n",
			opts->queue_size, ctrl->ctrl.maxcmd);
		opts->queue_size = ctrl->ctrl.maxcmd;
	}

	if (opts->nr_io_queues) {
		ret = nvme_rdma_create_io_queues(ctrl);
		if (ret)
			goto out_remove_admin_queue;
	}

	changed = nvme_change_ctrl_state(&ctrl->ctrl, NVME_CTRL_LIVE);
	WARN_ON_ONCE(!changed);

	dev_info(ctrl->ctrl.device, "new ctrl: NQN \"%s\", addr %pISp\n",
		ctrl->ctrl.opts->subsysnqn, &ctrl->addr);

	kref_get(&ctrl->ctrl.kref);

	mutex_lock(&nvme_rdma_ctrl_mutex);
	list_add_tail(&ctrl->list, &nvme_rdma_ctrl_list);
	mutex_unlock(&nvme_rdma_ctrl_mutex);

	if (opts->nr_io_queues) {
		nvme_queue_scan(&ctrl->ctrl);
		nvme_queue_async_events(&ctrl->ctrl);
	}

	return &ctrl->ctrl;

out_remove_admin_queue:
	nvme_stop_keep_alive(&ctrl->ctrl);
	nvme_rdma_destroy_admin_queue(ctrl);
out_kfree_queues:
	kfree(ctrl->queues);
out_uninit_ctrl:
	nvme_uninit_ctrl(&ctrl->ctrl);
	nvme_put_ctrl(&ctrl->ctrl);
	if (ret > 0)
		ret = -EIO;
	return ERR_PTR(ret);
out_free_ctrl:
	kfree(ctrl);
	return ERR_PTR(ret);
}

static struct nvmf_transport_ops nvme_rdma_transport = {
	.name		= "rdma",
	.required_opts	= NVMF_OPT_TRADDR,
	.allowed_opts	= NVMF_OPT_TRSVCID | NVMF_OPT_RECONNECT_DELAY,
	.create_ctrl	= nvme_rdma_create_ctrl,
};

static void nvme_rdma_add_one(struct ib_device *ib_device)
{
}

static void nvme_rdma_remove_one(struct ib_device *ib_device, void *client_data)
{
	struct nvme_rdma_ctrl *ctrl;

	/* Delete all controllers using this device */
	mutex_lock(&nvme_rdma_ctrl_mutex);
	list_for_each_entry(ctrl, &nvme_rdma_ctrl_list, list) {
		if (ctrl->device->dev != ib_device)
			continue;
		dev_info(ctrl->ctrl.device,
			"Removing ctrl: NQN \"%s\", addr %pISp\n",
			ctrl->ctrl.opts->subsysnqn, &ctrl->addr);
		__nvme_rdma_del_ctrl(ctrl);
	}
	mutex_unlock(&nvme_rdma_ctrl_mutex);

	flush_workqueue(nvme_rdma_wq);
}

static struct ib_client nvme_rdma_ib_client = {
	.name   = "nvme_rdma",
	.add = nvme_rdma_add_one,
	.remove = nvme_rdma_remove_one
};

static int __init nvme_rdma_init_module(void)
{
	int ret;

	nvme_rdma_wq = create_workqueue("nvme_rdma_wq");
	if (!nvme_rdma_wq)
		return -ENOMEM;

	ret = ib_register_client(&nvme_rdma_ib_client);
	if (ret) {
		destroy_workqueue(nvme_rdma_wq);
		return ret;
	}

	nvmf_register_transport(&nvme_rdma_transport);
	return 0;
}

static void __exit nvme_rdma_cleanup_module(void)
{
	nvmf_unregister_transport(&nvme_rdma_transport);
	ib_unregister_client(&nvme_rdma_ib_client);
	destroy_workqueue(nvme_rdma_wq);
}

module_init(nvme_rdma_init_module);
module_exit(nvme_rdma_cleanup_module);

MODULE_LICENSE("GPL v2");<|MERGE_RESOLUTION|>--- conflicted
+++ resolved
@@ -1321,61 +1321,6 @@
 	return ret;
 }
 
-<<<<<<< HEAD
-/**
- * nvme_rdma_device_unplug() - Handle RDMA device unplug
- * @queue:      Queue that owns the cm_id that caught the event
- *
- * DEVICE_REMOVAL event notifies us that the RDMA device is about
- * to unplug so we should take care of destroying our RDMA resources.
- * This event will be generated for each allocated cm_id.
- *
- * In our case, the RDMA resources are managed per controller and not
- * only per queue. So the way we handle this is we trigger an implicit
- * controller deletion upon the first DEVICE_REMOVAL event we see, and
- * hold the event inflight until the controller deletion is completed.
- *
- * One exception that we need to handle is the destruction of the cm_id
- * that caught the event. Since we hold the callout until the controller
- * deletion is completed, we'll deadlock if the controller deletion will
- * call rdma_destroy_id on this queue's cm_id. Thus, we claim ownership
- * of destroying this queue before-hand, destroy the queue resources,
- * then queue the controller deletion which won't destroy this queue and
- * we destroy the cm_id implicitely by returning a non-zero rc to the callout.
- */
-static int nvme_rdma_device_unplug(struct nvme_rdma_queue *queue)
-{
-	struct nvme_rdma_ctrl *ctrl = queue->ctrl;
-	int ret;
-
-	/* Own the controller deletion */
-	if (!nvme_change_ctrl_state(&ctrl->ctrl, NVME_CTRL_DELETING))
-		return 0;
-
-	dev_warn(ctrl->ctrl.device,
-		"Got rdma device removal event, deleting ctrl\n");
-
-	/* Get rid of reconnect work if its running */
-	cancel_delayed_work_sync(&ctrl->reconnect_work);
-
-	/* Disable the queue so ctrl delete won't free it */
-	if (test_and_clear_bit(NVME_RDMA_Q_CONNECTED, &queue->flags)) {
-		/* Free this queue ourselves */
-		nvme_rdma_stop_queue(queue);
-		nvme_rdma_destroy_queue_ib(queue);
-
-		/* Return non-zero so the cm_id will destroy implicitly */
-		ret = 1;
-	}
-
-	/* Queue controller deletion */
-	queue_work(nvme_rdma_wq, &ctrl->delete_work);
-	flush_work(&ctrl->delete_work);
-	return ret;
-}
-
-=======
->>>>>>> 08895a8b
 static int nvme_rdma_cm_handler(struct rdma_cm_id *cm_id,
 		struct rdma_cm_event *ev)
 {
