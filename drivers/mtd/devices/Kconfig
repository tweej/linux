--- conflicted
+++ resolved
@@ -113,13 +113,8 @@
 	  if you want to specify device partitioning.
 
 config MTD_BCM47XXSFLASH
-<<<<<<< HEAD
-	tristate "R/O support for serial flash on BCMA bus"
+	tristate "Support for serial flash on BCMA bus"
 	depends on BCMA_SFLASH && (MIPS || ARM)
-=======
-	tristate "Support for serial flash on BCMA bus"
-	depends on BCMA_SFLASH
->>>>>>> 1dcff2e4
 	help
 	  BCMA bus can have various flash memories attached, they are
 	  registered by bcma as platform devices. This enables driver for
