/*
 * Copyright © 2008-2015 Intel Corporation
 *
 * Permission is hereby granted, free of charge, to any person obtaining a
 * copy of this software and associated documentation files (the "Software"),
 * to deal in the Software without restriction, including without limitation
 * the rights to use, copy, modify, merge, publish, distribute, sublicense,
 * and/or sell copies of the Software, and to permit persons to whom the
 * Software is furnished to do so, subject to the following conditions:
 *
 * The above copyright notice and this permission notice (including the next
 * paragraph) shall be included in all copies or substantial portions of the
 * Software.
 *
 * THE SOFTWARE IS PROVIDED "AS IS", WITHOUT WARRANTY OF ANY KIND, EXPRESS OR
 * IMPLIED, INCLUDING BUT NOT LIMITED TO THE WARRANTIES OF MERCHANTABILITY,
 * FITNESS FOR A PARTICULAR PURPOSE AND NONINFRINGEMENT.  IN NO EVENT SHALL
 * THE AUTHORS OR COPYRIGHT HOLDERS BE LIABLE FOR ANY CLAIM, DAMAGES OR OTHER
 * LIABILITY, WHETHER IN AN ACTION OF CONTRACT, TORT OR OTHERWISE, ARISING
 * FROM, OUT OF OR IN CONNECTION WITH THE SOFTWARE OR THE USE OR OTHER DEALINGS
 * IN THE SOFTWARE.
 *
 */

#include <linux/dma-fence-array.h>
#include <linux/irq_work.h>
#include <linux/prefetch.h>
#include <linux/sched.h>
#include <linux/sched/clock.h>
#include <linux/sched/signal.h>

#include "i915_drv.h"
#include "i915_active.h"
#include "i915_globals.h"
#include "i915_reset.h"

struct execute_cb {
	struct list_head link;
	struct irq_work work;
	struct i915_sw_fence *fence;
};

static struct i915_global_request {
	struct i915_global base;
	struct kmem_cache *slab_requests;
	struct kmem_cache *slab_dependencies;
	struct kmem_cache *slab_execute_cbs;
} global;

static const char *i915_fence_get_driver_name(struct dma_fence *fence)
{
	return "i915";
}

static const char *i915_fence_get_timeline_name(struct dma_fence *fence)
{
	/*
	 * The timeline struct (as part of the ppgtt underneath a context)
	 * may be freed when the request is no longer in use by the GPU.
	 * We could extend the life of a context to beyond that of all
	 * fences, possibly keeping the hw resource around indefinitely,
	 * or we just give them a false name. Since
	 * dma_fence_ops.get_timeline_name is a debug feature, the occasional
	 * lie seems justifiable.
	 */
	if (test_bit(DMA_FENCE_FLAG_SIGNALED_BIT, &fence->flags))
		return "signaled";

	return to_request(fence)->gem_context->name ?: "[i915]";
}

static bool i915_fence_signaled(struct dma_fence *fence)
{
	return i915_request_completed(to_request(fence));
}

static bool i915_fence_enable_signaling(struct dma_fence *fence)
{
	return i915_request_enable_breadcrumb(to_request(fence));
}

static signed long i915_fence_wait(struct dma_fence *fence,
				   bool interruptible,
				   signed long timeout)
{
	return i915_request_wait(to_request(fence),
				 interruptible | I915_WAIT_PRIORITY,
				 timeout);
}

static void i915_fence_release(struct dma_fence *fence)
{
	struct i915_request *rq = to_request(fence);

	/*
	 * The request is put onto a RCU freelist (i.e. the address
	 * is immediately reused), mark the fences as being freed now.
	 * Otherwise the debugobjects for the fences are only marked as
	 * freed when the slab cache itself is freed, and so we would get
	 * caught trying to reuse dead objects.
	 */
	i915_sw_fence_fini(&rq->submit);

	kmem_cache_free(global.slab_requests, rq);
}

const struct dma_fence_ops i915_fence_ops = {
	.get_driver_name = i915_fence_get_driver_name,
	.get_timeline_name = i915_fence_get_timeline_name,
	.enable_signaling = i915_fence_enable_signaling,
	.signaled = i915_fence_signaled,
	.wait = i915_fence_wait,
	.release = i915_fence_release,
};

static inline void
i915_request_remove_from_client(struct i915_request *request)
{
	struct drm_i915_file_private *file_priv;

	file_priv = request->file_priv;
	if (!file_priv)
		return;

	spin_lock(&file_priv->mm.lock);
	if (request->file_priv) {
		list_del(&request->client_link);
		request->file_priv = NULL;
	}
	spin_unlock(&file_priv->mm.lock);
}

static void reserve_gt(struct drm_i915_private *i915)
{
	if (!i915->gt.active_requests++)
		i915_gem_unpark(i915);
}

static void unreserve_gt(struct drm_i915_private *i915)
{
	GEM_BUG_ON(!i915->gt.active_requests);
	if (!--i915->gt.active_requests)
		i915_gem_park(i915);
}

static void advance_ring(struct i915_request *request)
{
	struct intel_ring *ring = request->ring;
	unsigned int tail;

	/*
	 * We know the GPU must have read the request to have
	 * sent us the seqno + interrupt, so use the position
	 * of tail of the request to update the last known position
	 * of the GPU head.
	 *
	 * Note this requires that we are always called in request
	 * completion order.
	 */
	GEM_BUG_ON(!list_is_first(&request->ring_link, &ring->request_list));
	if (list_is_last(&request->ring_link, &ring->request_list)) {
		/*
		 * We may race here with execlists resubmitting this request
		 * as we retire it. The resubmission will move the ring->tail
		 * forwards (to request->wa_tail). We either read the
		 * current value that was written to hw, or the value that
		 * is just about to be. Either works, if we miss the last two
		 * noops - they are safe to be replayed on a reset.
		 */
		tail = READ_ONCE(request->tail);
		list_del(&ring->active_link);
	} else {
		tail = request->postfix;
	}
	list_del_init(&request->ring_link);

	ring->head = tail;
}

static void free_capture_list(struct i915_request *request)
{
	struct i915_capture_list *capture;

	capture = request->capture_list;
	while (capture) {
		struct i915_capture_list *next = capture->next;

		kfree(capture);
		capture = next;
	}
}

static void __retire_engine_request(struct intel_engine_cs *engine,
				    struct i915_request *rq)
{
	GEM_TRACE("%s(%s) fence %llx:%lld, current %d\n",
		  __func__, engine->name,
		  rq->fence.context, rq->fence.seqno,
		  hwsp_seqno(rq));

	GEM_BUG_ON(!i915_request_completed(rq));

	local_irq_disable();

	spin_lock(&engine->timeline.lock);
	GEM_BUG_ON(!list_is_first(&rq->link, &engine->timeline.requests));
	list_del_init(&rq->link);
	spin_unlock(&engine->timeline.lock);

	spin_lock(&rq->lock);
	i915_request_mark_complete(rq);
	if (!i915_request_signaled(rq))
		dma_fence_signal_locked(&rq->fence);
	if (test_bit(DMA_FENCE_FLAG_ENABLE_SIGNAL_BIT, &rq->fence.flags))
		i915_request_cancel_breadcrumb(rq);
	if (rq->waitboost) {
		GEM_BUG_ON(!atomic_read(&rq->i915->gt_pm.rps.num_waiters));
		atomic_dec(&rq->i915->gt_pm.rps.num_waiters);
	}
	spin_unlock(&rq->lock);

	local_irq_enable();

	/*
	 * The backing object for the context is done after switching to the
	 * *next* context. Therefore we cannot retire the previous context until
	 * the next context has already started running. However, since we
	 * cannot take the required locks at i915_request_submit() we
	 * defer the unpinning of the active context to now, retirement of
	 * the subsequent request.
	 */
	if (engine->last_retired_context)
		intel_context_unpin(engine->last_retired_context);
	engine->last_retired_context = rq->hw_context;
}

static void __retire_engine_upto(struct intel_engine_cs *engine,
				 struct i915_request *rq)
{
	struct i915_request *tmp;

	if (list_empty(&rq->link))
		return;

	do {
		tmp = list_first_entry(&engine->timeline.requests,
				       typeof(*tmp), link);

		GEM_BUG_ON(tmp->engine != engine);
		__retire_engine_request(engine, tmp);
	} while (tmp != rq);
}

static void i915_request_retire(struct i915_request *request)
{
	struct i915_active_request *active, *next;

	GEM_TRACE("%s fence %llx:%lld, current %d\n",
		  request->engine->name,
		  request->fence.context, request->fence.seqno,
		  hwsp_seqno(request));

	lockdep_assert_held(&request->i915->drm.struct_mutex);
	GEM_BUG_ON(!i915_sw_fence_signaled(&request->submit));
	GEM_BUG_ON(!i915_request_completed(request));

	trace_i915_request_retire(request);

	advance_ring(request);
	free_capture_list(request);

	/*
	 * Walk through the active list, calling retire on each. This allows
	 * objects to track their GPU activity and mark themselves as idle
	 * when their *last* active request is completed (updating state
	 * tracking lists for eviction, active references for GEM, etc).
	 *
	 * As the ->retire() may free the node, we decouple it first and
	 * pass along the auxiliary information (to avoid dereferencing
	 * the node after the callback).
	 */
	list_for_each_entry_safe(active, next, &request->active_list, link) {
		/*
		 * In microbenchmarks or focusing upon time inside the kernel,
		 * we may spend an inordinate amount of time simply handling
		 * the retirement of requests and processing their callbacks.
		 * Of which, this loop itself is particularly hot due to the
		 * cache misses when jumping around the list of
		 * i915_active_request.  So we try to keep this loop as
		 * streamlined as possible and also prefetch the next
		 * i915_active_request to try and hide the likely cache miss.
		 */
		prefetchw(next);

		INIT_LIST_HEAD(&active->link);
		RCU_INIT_POINTER(active->request, NULL);

		active->retire(active, request);
	}

	i915_request_remove_from_client(request);

	intel_context_unpin(request->hw_context);

	__retire_engine_upto(request->engine, request);

	unreserve_gt(request->i915);

	i915_sched_node_fini(&request->sched);
	i915_request_put(request);
}

void i915_request_retire_upto(struct i915_request *rq)
{
	struct intel_ring *ring = rq->ring;
	struct i915_request *tmp;

	GEM_TRACE("%s fence %llx:%lld, current %d\n",
		  rq->engine->name,
		  rq->fence.context, rq->fence.seqno,
		  hwsp_seqno(rq));

	lockdep_assert_held(&rq->i915->drm.struct_mutex);
	GEM_BUG_ON(!i915_request_completed(rq));

	if (list_empty(&rq->ring_link))
		return;

	do {
		tmp = list_first_entry(&ring->request_list,
				       typeof(*tmp), ring_link);

		i915_request_retire(tmp);
	} while (tmp != rq);
}

static void irq_execute_cb(struct irq_work *wrk)
<<<<<<< HEAD
{
	struct execute_cb *cb = container_of(wrk, typeof(*cb), work);

	i915_sw_fence_complete(cb->fence);
	kmem_cache_free(global.slab_execute_cbs, cb);
}

static void __notify_execute_cb(struct i915_request *rq)
{
	struct execute_cb *cb;

	lockdep_assert_held(&rq->lock);

	if (list_empty(&rq->execute_cb))
		return;

	list_for_each_entry(cb, &rq->execute_cb, link)
		irq_work_queue(&cb->work);

	/*
	 * XXX Rollback on __i915_request_unsubmit()
	 *
	 * In the future, perhaps when we have an active time-slicing scheduler,
	 * it will be interesting to unsubmit parallel execution and remove
	 * busywaits from the GPU until their master is restarted. This is
	 * quite hairy, we have to carefully rollback the fence and do a
	 * preempt-to-idle cycle on the target engine, all the while the
	 * master execute_cb may refire.
	 */
	INIT_LIST_HEAD(&rq->execute_cb);
}

static int
i915_request_await_execution(struct i915_request *rq,
			     struct i915_request *signal,
			     gfp_t gfp)
{
=======
{
	struct execute_cb *cb = container_of(wrk, typeof(*cb), work);

	i915_sw_fence_complete(cb->fence);
	kmem_cache_free(global.slab_execute_cbs, cb);
}

static void __notify_execute_cb(struct i915_request *rq)
{
	struct execute_cb *cb;

	lockdep_assert_held(&rq->lock);

	if (list_empty(&rq->execute_cb))
		return;

	list_for_each_entry(cb, &rq->execute_cb, link)
		irq_work_queue(&cb->work);

	/*
	 * XXX Rollback on __i915_request_unsubmit()
	 *
	 * In the future, perhaps when we have an active time-slicing scheduler,
	 * it will be interesting to unsubmit parallel execution and remove
	 * busywaits from the GPU until their master is restarted. This is
	 * quite hairy, we have to carefully rollback the fence and do a
	 * preempt-to-idle cycle on the target engine, all the while the
	 * master execute_cb may refire.
	 */
	INIT_LIST_HEAD(&rq->execute_cb);
}

static int
i915_request_await_execution(struct i915_request *rq,
			     struct i915_request *signal,
			     gfp_t gfp)
{
>>>>>>> a01b2c6f
	struct execute_cb *cb;

	if (i915_request_is_active(signal))
		return 0;

	cb = kmem_cache_alloc(global.slab_execute_cbs, gfp);
	if (!cb)
		return -ENOMEM;

	cb->fence = &rq->submit;
	i915_sw_fence_await(cb->fence);
	init_irq_work(&cb->work, irq_execute_cb);

	spin_lock_irq(&signal->lock);
	if (i915_request_is_active(signal)) {
		i915_sw_fence_complete(cb->fence);
		kmem_cache_free(global.slab_execute_cbs, cb);
	} else {
		list_add_tail(&cb->link, &signal->execute_cb);
	}
	spin_unlock_irq(&signal->lock);

	return 0;
}

static void move_to_timeline(struct i915_request *request,
			     struct i915_timeline *timeline)
{
	GEM_BUG_ON(request->timeline == &request->engine->timeline);
	lockdep_assert_held(&request->engine->timeline.lock);

	spin_lock(&request->timeline->lock);
	list_move_tail(&request->link, &timeline->requests);
	spin_unlock(&request->timeline->lock);
}

void __i915_request_submit(struct i915_request *request)
{
	struct intel_engine_cs *engine = request->engine;

	GEM_TRACE("%s fence %llx:%lld -> current %d\n",
		  engine->name,
		  request->fence.context, request->fence.seqno,
		  hwsp_seqno(request));

	GEM_BUG_ON(!irqs_disabled());
	lockdep_assert_held(&engine->timeline.lock);

	if (i915_gem_context_is_banned(request->gem_context))
		i915_request_skip(request, -EIO);

	/* We may be recursing from the signal callback of another i915 fence */
	spin_lock_nested(&request->lock, SINGLE_DEPTH_NESTING);

	GEM_BUG_ON(test_bit(I915_FENCE_FLAG_ACTIVE, &request->fence.flags));
	set_bit(I915_FENCE_FLAG_ACTIVE, &request->fence.flags);

	if (test_bit(DMA_FENCE_FLAG_ENABLE_SIGNAL_BIT, &request->fence.flags) &&
	    !i915_request_enable_breadcrumb(request))
		intel_engine_queue_breadcrumbs(engine);

	__notify_execute_cb(request);

	spin_unlock(&request->lock);

	engine->emit_fini_breadcrumb(request,
				     request->ring->vaddr + request->postfix);

	/* Transfer from per-context onto the global per-engine timeline */
	move_to_timeline(request, &engine->timeline);

	trace_i915_request_execute(request);
}

void i915_request_submit(struct i915_request *request)
{
	struct intel_engine_cs *engine = request->engine;
	unsigned long flags;

	/* Will be called from irq-context when using foreign fences. */
	spin_lock_irqsave(&engine->timeline.lock, flags);

	__i915_request_submit(request);

	spin_unlock_irqrestore(&engine->timeline.lock, flags);
}

void __i915_request_unsubmit(struct i915_request *request)
{
	struct intel_engine_cs *engine = request->engine;

	GEM_TRACE("%s fence %llx:%lld, current %d\n",
		  engine->name,
		  request->fence.context, request->fence.seqno,
		  hwsp_seqno(request));

	GEM_BUG_ON(!irqs_disabled());
	lockdep_assert_held(&engine->timeline.lock);

	/*
	 * Only unwind in reverse order, required so that the per-context list
	 * is kept in seqno/ring order.
	 */

	/* We may be recursing from the signal callback of another i915 fence */
	spin_lock_nested(&request->lock, SINGLE_DEPTH_NESTING);

	/*
	 * As we do not allow WAIT to preempt inflight requests,
	 * once we have executed a request, along with triggering
	 * any execution callbacks, we must preserve its ordering
	 * within the non-preemptible FIFO.
	 */
	BUILD_BUG_ON(__NO_PREEMPTION & ~I915_PRIORITY_MASK); /* only internal */
	request->sched.attr.priority |= __NO_PREEMPTION;

	if (test_bit(DMA_FENCE_FLAG_ENABLE_SIGNAL_BIT, &request->fence.flags))
		i915_request_cancel_breadcrumb(request);

	GEM_BUG_ON(!test_bit(I915_FENCE_FLAG_ACTIVE, &request->fence.flags));
	clear_bit(I915_FENCE_FLAG_ACTIVE, &request->fence.flags);

	spin_unlock(&request->lock);

	/* Transfer back from the global per-engine timeline to per-context */
	move_to_timeline(request, request->timeline);

	/*
	 * We don't need to wake_up any waiters on request->execute, they
	 * will get woken by any other event or us re-adding this request
	 * to the engine timeline (__i915_request_submit()). The waiters
	 * should be quite adapt at finding that the request now has a new
	 * global_seqno to the one they went to sleep on.
	 */
}

void i915_request_unsubmit(struct i915_request *request)
{
	struct intel_engine_cs *engine = request->engine;
	unsigned long flags;

	/* Will be called from irq-context when using foreign fences. */
	spin_lock_irqsave(&engine->timeline.lock, flags);

	__i915_request_unsubmit(request);

	spin_unlock_irqrestore(&engine->timeline.lock, flags);
}

static int __i915_sw_fence_call
submit_notify(struct i915_sw_fence *fence, enum i915_sw_fence_notify state)
{
	struct i915_request *request =
		container_of(fence, typeof(*request), submit);

	switch (state) {
	case FENCE_COMPLETE:
		trace_i915_request_submit(request);
		/*
		 * We need to serialize use of the submit_request() callback
		 * with its hotplugging performed during an emergency
		 * i915_gem_set_wedged().  We use the RCU mechanism to mark the
		 * critical section in order to force i915_gem_set_wedged() to
		 * wait until the submit_request() is completed before
		 * proceeding.
		 */
		rcu_read_lock();
		request->engine->submit_request(request);
		rcu_read_unlock();
		break;

	case FENCE_FREE:
		i915_request_put(request);
		break;
	}

	return NOTIFY_DONE;
}

static void ring_retire_requests(struct intel_ring *ring)
{
	struct i915_request *rq, *rn;

	list_for_each_entry_safe(rq, rn, &ring->request_list, ring_link) {
		if (!i915_request_completed(rq))
			break;

		i915_request_retire(rq);
	}
}

static noinline struct i915_request *
i915_request_alloc_slow(struct intel_context *ce)
{
	struct intel_ring *ring = ce->ring;
	struct i915_request *rq;

	if (list_empty(&ring->request_list))
		goto out;

	/* Ratelimit ourselves to prevent oom from malicious clients */
	rq = list_last_entry(&ring->request_list, typeof(*rq), ring_link);
	cond_synchronize_rcu(rq->rcustate);

	/* Retire our old requests in the hope that we free some */
	ring_retire_requests(ring);

out:
	return kmem_cache_alloc(global.slab_requests, GFP_KERNEL);
}

static int add_timeline_barrier(struct i915_request *rq)
{
	return i915_request_await_active_request(rq, &rq->timeline->barrier);
}

/**
 * i915_request_alloc - allocate a request structure
 *
 * @engine: engine that we wish to issue the request on.
 * @ctx: context that the request will be associated with.
 *
 * Returns a pointer to the allocated request if successful,
 * or an error code if not.
 */
struct i915_request *
i915_request_alloc(struct intel_engine_cs *engine, struct i915_gem_context *ctx)
{
	struct drm_i915_private *i915 = engine->i915;
	struct intel_context *ce;
	struct i915_timeline *tl;
	struct i915_request *rq;
	u32 seqno;
	int ret;

	lockdep_assert_held(&i915->drm.struct_mutex);

	/*
	 * Preempt contexts are reserved for exclusive use to inject a
	 * preemption context switch. They are never to be used for any trivial
	 * request!
	 */
	GEM_BUG_ON(ctx == i915->preempt_context);

	/*
	 * ABI: Before userspace accesses the GPU (e.g. execbuffer), report
	 * EIO if the GPU is already wedged.
	 */
	ret = i915_terminally_wedged(i915);
	if (ret)
		return ERR_PTR(ret);

	/*
	 * Pinning the contexts may generate requests in order to acquire
	 * GGTT space, so do this first before we reserve a seqno for
	 * ourselves.
	 */
	ce = intel_context_pin(ctx, engine);
	if (IS_ERR(ce))
		return ERR_CAST(ce);

	reserve_gt(i915);
	mutex_lock(&ce->ring->timeline->mutex);

	/* Move our oldest request to the slab-cache (if not in use!) */
	rq = list_first_entry(&ce->ring->request_list, typeof(*rq), ring_link);
	if (!list_is_last(&rq->ring_link, &ce->ring->request_list) &&
	    i915_request_completed(rq))
		i915_request_retire(rq);

	/*
	 * Beware: Dragons be flying overhead.
	 *
	 * We use RCU to look up requests in flight. The lookups may
	 * race with the request being allocated from the slab freelist.
	 * That is the request we are writing to here, may be in the process
	 * of being read by __i915_active_request_get_rcu(). As such,
	 * we have to be very careful when overwriting the contents. During
	 * the RCU lookup, we change chase the request->engine pointer,
	 * read the request->global_seqno and increment the reference count.
	 *
	 * The reference count is incremented atomically. If it is zero,
	 * the lookup knows the request is unallocated and complete. Otherwise,
	 * it is either still in use, or has been reallocated and reset
	 * with dma_fence_init(). This increment is safe for release as we
	 * check that the request we have a reference to and matches the active
	 * request.
	 *
	 * Before we increment the refcount, we chase the request->engine
	 * pointer. We must not call kmem_cache_zalloc() or else we set
	 * that pointer to NULL and cause a crash during the lookup. If
	 * we see the request is completed (based on the value of the
	 * old engine and seqno), the lookup is complete and reports NULL.
	 * If we decide the request is not completed (new engine or seqno),
	 * then we grab a reference and double check that it is still the
	 * active request - which it won't be and restart the lookup.
	 *
	 * Do not use kmem_cache_zalloc() here!
	 */
	rq = kmem_cache_alloc(global.slab_requests,
			      GFP_KERNEL | __GFP_RETRY_MAYFAIL | __GFP_NOWARN);
	if (unlikely(!rq)) {
		rq = i915_request_alloc_slow(ce);
		if (!rq) {
			ret = -ENOMEM;
			goto err_unreserve;
		}
	}

	INIT_LIST_HEAD(&rq->active_list);
	INIT_LIST_HEAD(&rq->execute_cb);

	tl = ce->ring->timeline;
	ret = i915_timeline_get_seqno(tl, rq, &seqno);
	if (ret)
		goto err_free;

	rq->i915 = i915;
	rq->engine = engine;
	rq->gem_context = ctx;
	rq->hw_context = ce;
	rq->ring = ce->ring;
	rq->timeline = tl;
	GEM_BUG_ON(rq->timeline == &engine->timeline);
	rq->hwsp_seqno = tl->hwsp_seqno;
	rq->hwsp_cacheline = tl->hwsp_cacheline;
	rq->rcustate = get_state_synchronize_rcu(); /* acts as smp_mb() */

	spin_lock_init(&rq->lock);
	dma_fence_init(&rq->fence, &i915_fence_ops, &rq->lock,
		       tl->fence_context, seqno);

	/* We bump the ref for the fence chain */
	i915_sw_fence_init(&i915_request_get(rq)->submit, submit_notify);

	i915_sched_node_init(&rq->sched);

	/* No zalloc, must clear what we need by hand */
	rq->file_priv = NULL;
	rq->batch = NULL;
	rq->capture_list = NULL;
	rq->waitboost = false;

	/*
	 * Reserve space in the ring buffer for all the commands required to
	 * eventually emit this request. This is to guarantee that the
	 * i915_request_add() call can't fail. Note that the reserve may need
	 * to be redone if the request is not actually submitted straight
	 * away, e.g. because a GPU scheduler has deferred it.
	 *
	 * Note that due to how we add reserved_space to intel_ring_begin()
	 * we need to double our request to ensure that if we need to wrap
	 * around inside i915_request_add() there is sufficient space at
	 * the beginning of the ring as well.
	 */
	rq->reserved_space = 2 * engine->emit_fini_breadcrumb_dw * sizeof(u32);

	/*
	 * Record the position of the start of the request so that
	 * should we detect the updated seqno part-way through the
	 * GPU processing the request, we never over-estimate the
	 * position of the head.
	 */
	rq->head = rq->ring->emit;

	ret = add_timeline_barrier(rq);
	if (ret)
		goto err_unwind;

	ret = engine->request_alloc(rq);
	if (ret)
		goto err_unwind;

	/* Keep a second pin for the dual retirement along engine and ring */
	__intel_context_pin(ce);

	rq->infix = rq->ring->emit; /* end of header; start of user payload */

	/* Check that we didn't interrupt ourselves with a new request */
	GEM_BUG_ON(rq->timeline->seqno != rq->fence.seqno);
	return rq;

err_unwind:
	ce->ring->emit = rq->head;

	/* Make sure we didn't add ourselves to external state before freeing */
	GEM_BUG_ON(!list_empty(&rq->active_list));
	GEM_BUG_ON(!list_empty(&rq->sched.signalers_list));
	GEM_BUG_ON(!list_empty(&rq->sched.waiters_list));

err_free:
	kmem_cache_free(global.slab_requests, rq);
err_unreserve:
	mutex_unlock(&ce->ring->timeline->mutex);
	unreserve_gt(i915);
	intel_context_unpin(ce);
	return ERR_PTR(ret);
}

static int
emit_semaphore_wait(struct i915_request *to,
		    struct i915_request *from,
		    gfp_t gfp)
{
	u32 hwsp_offset;
	u32 *cs;
	int err;

	GEM_BUG_ON(!from->timeline->has_initial_breadcrumb);
	GEM_BUG_ON(INTEL_GEN(to->i915) < 8);

	/* We need to pin the signaler's HWSP until we are finished reading. */
	err = i915_timeline_read_hwsp(from, to, &hwsp_offset);
	if (err)
		return err;

	/* Only submit our spinner after the signaler is running! */
	err = i915_request_await_execution(to, from, gfp);
	if (err)
		return err;

	cs = intel_ring_begin(to, 4);
	if (IS_ERR(cs))
		return PTR_ERR(cs);

	/*
	 * Using greater-than-or-equal here means we have to worry
	 * about seqno wraparound. To side step that issue, we swap
	 * the timeline HWSP upon wrapping, so that everyone listening
	 * for the old (pre-wrap) values do not see the much smaller
	 * (post-wrap) values than they were expecting (and so wait
	 * forever).
	 */
	*cs++ = MI_SEMAPHORE_WAIT |
		MI_SEMAPHORE_GLOBAL_GTT |
		MI_SEMAPHORE_POLL |
		MI_SEMAPHORE_SAD_GTE_SDD;
	*cs++ = from->fence.seqno;
	*cs++ = hwsp_offset;
	*cs++ = 0;

	intel_ring_advance(to, cs);
	to->sched.flags |= I915_SCHED_HAS_SEMAPHORE;
	return 0;
}

static int
i915_request_await_request(struct i915_request *to, struct i915_request *from)
{
	int ret;

	GEM_BUG_ON(to == from);
	GEM_BUG_ON(to->timeline == from->timeline);

	if (i915_request_completed(from))
		return 0;

	if (to->engine->schedule) {
		ret = i915_sched_node_add_dependency(&to->sched, &from->sched);
		if (ret < 0)
			return ret;
	}

	if (to->engine == from->engine) {
		ret = i915_sw_fence_await_sw_fence_gfp(&to->submit,
						       &from->submit,
						       I915_FENCE_GFP);
	} else if (intel_engine_has_semaphores(to->engine) &&
		   to->gem_context->sched.priority >= I915_PRIORITY_NORMAL) {
		ret = emit_semaphore_wait(to, from, I915_FENCE_GFP);
	} else {
		ret = i915_sw_fence_await_dma_fence(&to->submit,
						    &from->fence, 0,
						    I915_FENCE_GFP);
	}

	return ret < 0 ? ret : 0;
}

int
i915_request_await_dma_fence(struct i915_request *rq, struct dma_fence *fence)
{
	struct dma_fence **child = &fence;
	unsigned int nchild = 1;
	int ret;

	/*
	 * Note that if the fence-array was created in signal-on-any mode,
	 * we should *not* decompose it into its individual fences. However,
	 * we don't currently store which mode the fence-array is operating
	 * in. Fortunately, the only user of signal-on-any is private to
	 * amdgpu and we should not see any incoming fence-array from
	 * sync-file being in signal-on-any mode.
	 */
	if (dma_fence_is_array(fence)) {
		struct dma_fence_array *array = to_dma_fence_array(fence);

		child = array->fences;
		nchild = array->num_fences;
		GEM_BUG_ON(!nchild);
	}

	do {
		fence = *child++;
		if (test_bit(DMA_FENCE_FLAG_SIGNALED_BIT, &fence->flags))
			continue;

		/*
		 * Requests on the same timeline are explicitly ordered, along
		 * with their dependencies, by i915_request_add() which ensures
		 * that requests are submitted in-order through each ring.
		 */
		if (fence->context == rq->fence.context)
			continue;

		/* Squash repeated waits to the same timelines */
		if (fence->context != rq->i915->mm.unordered_timeline &&
		    i915_timeline_sync_is_later(rq->timeline, fence))
			continue;

		if (dma_fence_is_i915(fence))
			ret = i915_request_await_request(rq, to_request(fence));
		else
			ret = i915_sw_fence_await_dma_fence(&rq->submit, fence,
							    I915_FENCE_TIMEOUT,
							    I915_FENCE_GFP);
		if (ret < 0)
			return ret;

		/* Record the latest fence used against each timeline */
		if (fence->context != rq->i915->mm.unordered_timeline)
			i915_timeline_sync_set(rq->timeline, fence);
	} while (--nchild);

	return 0;
}

/**
 * i915_request_await_object - set this request to (async) wait upon a bo
 * @to: request we are wishing to use
 * @obj: object which may be in use on another ring.
 * @write: whether the wait is on behalf of a writer
 *
 * This code is meant to abstract object synchronization with the GPU.
 * Conceptually we serialise writes between engines inside the GPU.
 * We only allow one engine to write into a buffer at any time, but
 * multiple readers. To ensure each has a coherent view of memory, we must:
 *
 * - If there is an outstanding write request to the object, the new
 *   request must wait for it to complete (either CPU or in hw, requests
 *   on the same ring will be naturally ordered).
 *
 * - If we are a write request (pending_write_domain is set), the new
 *   request must wait for outstanding read requests to complete.
 *
 * Returns 0 if successful, else propagates up the lower layer error.
 */
int
i915_request_await_object(struct i915_request *to,
			  struct drm_i915_gem_object *obj,
			  bool write)
{
	struct dma_fence *excl;
	int ret = 0;

	if (write) {
		struct dma_fence **shared;
		unsigned int count, i;

		ret = reservation_object_get_fences_rcu(obj->resv,
							&excl, &count, &shared);
		if (ret)
			return ret;

		for (i = 0; i < count; i++) {
			ret = i915_request_await_dma_fence(to, shared[i]);
			if (ret)
				break;

			dma_fence_put(shared[i]);
		}

		for (; i < count; i++)
			dma_fence_put(shared[i]);
		kfree(shared);
	} else {
		excl = reservation_object_get_excl_rcu(obj->resv);
	}

	if (excl) {
		if (ret == 0)
			ret = i915_request_await_dma_fence(to, excl);

		dma_fence_put(excl);
	}

	return ret;
}

void i915_request_skip(struct i915_request *rq, int error)
{
	void *vaddr = rq->ring->vaddr;
	u32 head;

	GEM_BUG_ON(!IS_ERR_VALUE((long)error));
	dma_fence_set_error(&rq->fence, error);

	/*
	 * As this request likely depends on state from the lost
	 * context, clear out all the user operations leaving the
	 * breadcrumb at the end (so we get the fence notifications).
	 */
	head = rq->infix;
	if (rq->postfix < head) {
		memset(vaddr + head, 0, rq->ring->size - head);
		head = 0;
	}
	memset(vaddr + head, 0, rq->postfix - head);
}

static struct i915_request *
__i915_request_add_to_timeline(struct i915_request *rq)
{
	struct i915_timeline *timeline = rq->timeline;
	struct i915_request *prev;

	/*
	 * Dependency tracking and request ordering along the timeline
	 * is special cased so that we can eliminate redundant ordering
	 * operations while building the request (we know that the timeline
	 * itself is ordered, and here we guarantee it).
	 *
	 * As we know we will need to emit tracking along the timeline,
	 * we embed the hooks into our request struct -- at the cost of
	 * having to have specialised no-allocation interfaces (which will
	 * be beneficial elsewhere).
	 *
	 * A second benefit to open-coding i915_request_await_request is
	 * that we can apply a slight variant of the rules specialised
	 * for timelines that jump between engines (such as virtual engines).
	 * If we consider the case of virtual engine, we must emit a dma-fence
	 * to prevent scheduling of the second request until the first is
	 * complete (to maximise our greedy late load balancing) and this
	 * precludes optimising to use semaphores serialisation of a single
	 * timeline across engines.
	 */
	prev = i915_active_request_raw(&timeline->last_request,
				       &rq->i915->drm.struct_mutex);
	if (prev && !i915_request_completed(prev)) {
		if (is_power_of_2(prev->engine->mask | rq->engine->mask))
			i915_sw_fence_await_sw_fence(&rq->submit,
						     &prev->submit,
						     &rq->submitq);
		else
			__i915_sw_fence_await_dma_fence(&rq->submit,
							&prev->fence,
							&rq->dmaq);
		if (rq->engine->schedule)
			__i915_sched_node_add_dependency(&rq->sched,
							 &prev->sched,
							 &rq->dep,
							 0);
	}

	spin_lock_irq(&timeline->lock);
	list_add_tail(&rq->link, &timeline->requests);
	spin_unlock_irq(&timeline->lock);

	GEM_BUG_ON(timeline->seqno != rq->fence.seqno);
	__i915_active_request_set(&timeline->last_request, rq);

	return prev;
}

/*
 * NB: This function is not allowed to fail. Doing so would mean the the
 * request is not being tracked for completion but the work itself is
 * going to happen on the hardware. This would be a Bad Thing(tm).
 */
void i915_request_add(struct i915_request *request)
{
	struct intel_engine_cs *engine = request->engine;
	struct i915_timeline *timeline = request->timeline;
	struct intel_ring *ring = request->ring;
	struct i915_request *prev;
	u32 *cs;

	GEM_TRACE("%s fence %llx:%lld\n",
		  engine->name, request->fence.context, request->fence.seqno);

	lockdep_assert_held(&request->timeline->mutex);
	trace_i915_request_add(request);

	/*
	 * Make sure that no request gazumped us - if it was allocated after
	 * our i915_request_alloc() and called __i915_request_add() before
	 * us, the timeline will hold its seqno which is later than ours.
	 */
	GEM_BUG_ON(timeline->seqno != request->fence.seqno);

	/*
	 * To ensure that this call will not fail, space for its emissions
	 * should already have been reserved in the ring buffer. Let the ring
	 * know that it is time to use that space up.
	 */
	GEM_BUG_ON(request->reserved_space > request->ring->space);
	request->reserved_space = 0;

	/*
	 * Record the position of the start of the breadcrumb so that
	 * should we detect the updated seqno part-way through the
	 * GPU processing the request, we never over-estimate the
	 * position of the ring's HEAD.
	 */
	cs = intel_ring_begin(request, engine->emit_fini_breadcrumb_dw);
	GEM_BUG_ON(IS_ERR(cs));
	request->postfix = intel_ring_offset(request, cs);

	prev = __i915_request_add_to_timeline(request);

	list_add_tail(&request->ring_link, &ring->request_list);
	if (list_is_first(&request->ring_link, &ring->request_list))
		list_add(&ring->active_link, &request->i915->gt.active_rings);
<<<<<<< HEAD
	}
=======
>>>>>>> a01b2c6f
	request->i915->gt.active_engines |= request->engine->mask;
	request->emitted_jiffies = jiffies;

	/*
	 * Let the backend know a new request has arrived that may need
	 * to adjust the existing execution schedule due to a high priority
	 * request - i.e. we may want to preempt the current request in order
	 * to run a high priority dependency chain *before* we can execute this
	 * request.
	 *
	 * This is called before the request is ready to run so that we can
	 * decide whether to preempt the entire chain so that it is ready to
	 * run at the earliest possible convenience.
	 */
	local_bh_disable();
	rcu_read_lock(); /* RCU serialisation for set-wedged protection */
	if (engine->schedule) {
		struct i915_sched_attr attr = request->gem_context->sched;

		/*
		 * Boost actual workloads past semaphores!
		 *
		 * With semaphores we spin on one engine waiting for another,
		 * simply to reduce the latency of starting our work when
		 * the signaler completes. However, if there is any other
		 * work that we could be doing on this engine instead, that
		 * is better utilisation and will reduce the overall duration
		 * of the current work. To avoid PI boosting a semaphore
		 * far in the distance past over useful work, we keep a history
		 * of any semaphore use along our dependency chain.
		 */
		if (!(request->sched.flags & I915_SCHED_HAS_SEMAPHORE))
			attr.priority |= I915_PRIORITY_NOSEMAPHORE;

		/*
		 * Boost priorities to new clients (new request flows).
		 *
		 * Allow interactive/synchronous clients to jump ahead of
		 * the bulk clients. (FQ_CODEL)
		 */
		if (list_empty(&request->sched.signalers_list))
			attr.priority |= I915_PRIORITY_NEWCLIENT;

		engine->schedule(request, &attr);
	}
	rcu_read_unlock();
	i915_sw_fence_commit(&request->submit);
	local_bh_enable(); /* Kick the execlists tasklet if just scheduled */

	/*
	 * In typical scenarios, we do not expect the previous request on
	 * the timeline to be still tracked by timeline->last_request if it
	 * has been completed. If the completed request is still here, that
	 * implies that request retirement is a long way behind submission,
	 * suggesting that we haven't been retiring frequently enough from
	 * the combination of retire-before-alloc, waiters and the background
	 * retirement worker. So if the last request on this timeline was
	 * already completed, do a catch up pass, flushing the retirement queue
	 * up to this client. Since we have now moved the heaviest operations
	 * during retirement onto secondary workers, such as freeing objects
	 * or contexts, retiring a bunch of requests is mostly list management
	 * (and cache misses), and so we should not be overly penalizing this
	 * client by performing excess work, though we may still performing
	 * work on behalf of others -- but instead we should benefit from
	 * improved resource management. (Well, that's the theory at least.)
	 */
	if (prev && i915_request_completed(prev))
		i915_request_retire_upto(prev);

	mutex_unlock(&request->timeline->mutex);
}

static unsigned long local_clock_us(unsigned int *cpu)
{
	unsigned long t;

	/*
	 * Cheaply and approximately convert from nanoseconds to microseconds.
	 * The result and subsequent calculations are also defined in the same
	 * approximate microseconds units. The principal source of timing
	 * error here is from the simple truncation.
	 *
	 * Note that local_clock() is only defined wrt to the current CPU;
	 * the comparisons are no longer valid if we switch CPUs. Instead of
	 * blocking preemption for the entire busywait, we can detect the CPU
	 * switch and use that as indicator of system load and a reason to
	 * stop busywaiting, see busywait_stop().
	 */
	*cpu = get_cpu();
	t = local_clock() >> 10;
	put_cpu();

	return t;
}

static bool busywait_stop(unsigned long timeout, unsigned int cpu)
{
	unsigned int this_cpu;

	if (time_after(local_clock_us(&this_cpu), timeout))
		return true;

	return this_cpu != cpu;
}

static bool __i915_spin_request(const struct i915_request * const rq,
				int state, unsigned long timeout_us)
{
	unsigned int cpu;

	/*
	 * Only wait for the request if we know it is likely to complete.
	 *
	 * We don't track the timestamps around requests, nor the average
	 * request length, so we do not have a good indicator that this
	 * request will complete within the timeout. What we do know is the
	 * order in which requests are executed by the context and so we can
	 * tell if the request has been started. If the request is not even
	 * running yet, it is a fair assumption that it will not complete
	 * within our relatively short timeout.
	 */
	if (!i915_request_is_running(rq))
		return false;

	/*
	 * When waiting for high frequency requests, e.g. during synchronous
	 * rendering split between the CPU and GPU, the finite amount of time
	 * required to set up the irq and wait upon it limits the response
	 * rate. By busywaiting on the request completion for a short while we
	 * can service the high frequency waits as quick as possible. However,
	 * if it is a slow request, we want to sleep as quickly as possible.
	 * The tradeoff between waiting and sleeping is roughly the time it
	 * takes to sleep on a request, on the order of a microsecond.
	 */

	timeout_us += local_clock_us(&cpu);
	do {
		if (i915_request_completed(rq))
			return true;

		if (signal_pending_state(state, current))
			break;

		if (busywait_stop(timeout_us, cpu))
			break;

		cpu_relax();
	} while (!need_resched());

	return false;
}

struct request_wait {
	struct dma_fence_cb cb;
	struct task_struct *tsk;
};

static void request_wait_wake(struct dma_fence *fence, struct dma_fence_cb *cb)
{
	struct request_wait *wait = container_of(cb, typeof(*wait), cb);

	wake_up_process(wait->tsk);
}

/**
 * i915_request_wait - wait until execution of request has finished
 * @rq: the request to wait upon
 * @flags: how to wait
 * @timeout: how long to wait in jiffies
 *
 * i915_request_wait() waits for the request to be completed, for a
 * maximum of @timeout jiffies (with MAX_SCHEDULE_TIMEOUT implying an
 * unbounded wait).
 *
 * If the caller holds the struct_mutex, the caller must pass I915_WAIT_LOCKED
 * in via the flags, and vice versa if the struct_mutex is not held, the caller
 * must not specify that the wait is locked.
 *
 * Returns the remaining time (in jiffies) if the request completed, which may
 * be zero or -ETIME if the request is unfinished after the timeout expires.
 * May return -EINTR is called with I915_WAIT_INTERRUPTIBLE and a signal is
 * pending before the request completes.
 */
long i915_request_wait(struct i915_request *rq,
		       unsigned int flags,
		       long timeout)
{
	const int state = flags & I915_WAIT_INTERRUPTIBLE ?
		TASK_INTERRUPTIBLE : TASK_UNINTERRUPTIBLE;
	struct request_wait wait;

	might_sleep();
	GEM_BUG_ON(timeout < 0);

	if (i915_request_completed(rq))
		return timeout;

	if (!timeout)
		return -ETIME;

	trace_i915_request_wait_begin(rq, flags);

	/* Optimistic short spin before touching IRQs */
	if (__i915_spin_request(rq, state, 5))
		goto out;

	/*
	 * This client is about to stall waiting for the GPU. In many cases
	 * this is undesirable and limits the throughput of the system, as
	 * many clients cannot continue processing user input/output whilst
	 * blocked. RPS autotuning may take tens of milliseconds to respond
	 * to the GPU load and thus incurs additional latency for the client.
	 * We can circumvent that by promoting the GPU frequency to maximum
	 * before we sleep. This makes the GPU throttle up much more quickly
	 * (good for benchmarks and user experience, e.g. window animations),
	 * but at a cost of spending more power processing the workload
	 * (bad for battery).
	 */
	if (flags & I915_WAIT_PRIORITY) {
		if (!i915_request_started(rq) && INTEL_GEN(rq->i915) >= 6)
			gen6_rps_boost(rq);
		i915_schedule_bump_priority(rq, I915_PRIORITY_WAIT);
	}

	wait.tsk = current;
	if (dma_fence_add_callback(&rq->fence, &wait.cb, request_wait_wake))
		goto out;

	for (;;) {
		set_current_state(state);

		if (i915_request_completed(rq))
			break;

		if (signal_pending_state(state, current)) {
			timeout = -ERESTARTSYS;
			break;
		}

		if (!timeout) {
			timeout = -ETIME;
			break;
		}

		timeout = io_schedule_timeout(timeout);
	}
	__set_current_state(TASK_RUNNING);

	dma_fence_remove_callback(&rq->fence, &wait.cb);

out:
	trace_i915_request_wait_end(rq);
	return timeout;
}

void i915_retire_requests(struct drm_i915_private *i915)
{
	struct intel_ring *ring, *tmp;

	lockdep_assert_held(&i915->drm.struct_mutex);

	if (!i915->gt.active_requests)
		return;

	list_for_each_entry_safe(ring, tmp,
				 &i915->gt.active_rings, active_link) {
		intel_ring_get(ring); /* last rq holds reference! */
		ring_retire_requests(ring);
		intel_ring_put(ring);
	}
}

#if IS_ENABLED(CONFIG_DRM_I915_SELFTEST)
#include "selftests/mock_request.c"
#include "selftests/i915_request.c"
#endif

static void i915_global_request_shrink(void)
{
	kmem_cache_shrink(global.slab_dependencies);
	kmem_cache_shrink(global.slab_execute_cbs);
	kmem_cache_shrink(global.slab_requests);
}

static void i915_global_request_exit(void)
{
	kmem_cache_destroy(global.slab_dependencies);
	kmem_cache_destroy(global.slab_execute_cbs);
	kmem_cache_destroy(global.slab_requests);
}

static struct i915_global_request global = { {
	.shrink = i915_global_request_shrink,
	.exit = i915_global_request_exit,
} };

int __init i915_global_request_init(void)
{
	global.slab_requests = KMEM_CACHE(i915_request,
					  SLAB_HWCACHE_ALIGN |
					  SLAB_RECLAIM_ACCOUNT |
					  SLAB_TYPESAFE_BY_RCU);
	if (!global.slab_requests)
		return -ENOMEM;

	global.slab_execute_cbs = KMEM_CACHE(execute_cb,
					     SLAB_HWCACHE_ALIGN |
					     SLAB_RECLAIM_ACCOUNT |
					     SLAB_TYPESAFE_BY_RCU);
	if (!global.slab_execute_cbs)
		goto err_requests;

	global.slab_dependencies = KMEM_CACHE(i915_dependency,
					      SLAB_HWCACHE_ALIGN |
					      SLAB_RECLAIM_ACCOUNT);
	if (!global.slab_dependencies)
		goto err_execute_cbs;

	i915_global_register(&global.base);
	return 0;

err_execute_cbs:
	kmem_cache_destroy(global.slab_execute_cbs);
err_requests:
	kmem_cache_destroy(global.slab_requests);
	return -ENOMEM;
}<|MERGE_RESOLUTION|>--- conflicted
+++ resolved
@@ -335,7 +335,6 @@
 }
 
 static void irq_execute_cb(struct irq_work *wrk)
-<<<<<<< HEAD
 {
 	struct execute_cb *cb = container_of(wrk, typeof(*cb), work);
 
@@ -373,45 +372,6 @@
 			     struct i915_request *signal,
 			     gfp_t gfp)
 {
-=======
-{
-	struct execute_cb *cb = container_of(wrk, typeof(*cb), work);
-
-	i915_sw_fence_complete(cb->fence);
-	kmem_cache_free(global.slab_execute_cbs, cb);
-}
-
-static void __notify_execute_cb(struct i915_request *rq)
-{
-	struct execute_cb *cb;
-
-	lockdep_assert_held(&rq->lock);
-
-	if (list_empty(&rq->execute_cb))
-		return;
-
-	list_for_each_entry(cb, &rq->execute_cb, link)
-		irq_work_queue(&cb->work);
-
-	/*
-	 * XXX Rollback on __i915_request_unsubmit()
-	 *
-	 * In the future, perhaps when we have an active time-slicing scheduler,
-	 * it will be interesting to unsubmit parallel execution and remove
-	 * busywaits from the GPU until their master is restarted. This is
-	 * quite hairy, we have to carefully rollback the fence and do a
-	 * preempt-to-idle cycle on the target engine, all the while the
-	 * master execute_cb may refire.
-	 */
-	INIT_LIST_HEAD(&rq->execute_cb);
-}
-
-static int
-i915_request_await_execution(struct i915_request *rq,
-			     struct i915_request *signal,
-			     gfp_t gfp)
-{
->>>>>>> a01b2c6f
 	struct execute_cb *cb;
 
 	if (i915_request_is_active(signal))
@@ -1135,10 +1095,6 @@
 	list_add_tail(&request->ring_link, &ring->request_list);
 	if (list_is_first(&request->ring_link, &ring->request_list))
 		list_add(&ring->active_link, &request->i915->gt.active_rings);
-<<<<<<< HEAD
-	}
-=======
->>>>>>> a01b2c6f
 	request->i915->gt.active_engines |= request->engine->mask;
 	request->emitted_jiffies = jiffies;
 
