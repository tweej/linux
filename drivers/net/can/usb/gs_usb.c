// SPDX-License-Identifier: GPL-2.0-only
/* CAN driver for Geschwister Schneider USB/CAN devices
 * and bytewerk.org candleLight USB CAN interfaces.
 *
 * Copyright (C) 2013-2016 Geschwister Schneider Technologie-,
 * Entwicklungs- und Vertriebs UG (Haftungsbeschränkt).
 * Copyright (C) 2016 Hubert Denkmair
 *
 * Many thanks to all socketcan devs!
 */

#include <linux/ethtool.h>
#include <linux/init.h>
#include <linux/signal.h>
#include <linux/module.h>
#include <linux/netdevice.h>
#include <linux/usb.h>

#include <linux/can.h>
#include <linux/can/dev.h>
#include <linux/can/error.h>

/* Device specific constants */
#define USB_GSUSB_1_VENDOR_ID      0x1d50
#define USB_GSUSB_1_PRODUCT_ID     0x606f

#define USB_CANDLELIGHT_VENDOR_ID  0x1209
#define USB_CANDLELIGHT_PRODUCT_ID 0x2323

#define GSUSB_ENDPOINT_IN          1
#define GSUSB_ENDPOINT_OUT         2

/* Device specific constants */
enum gs_usb_breq {
	GS_USB_BREQ_HOST_FORMAT = 0,
	GS_USB_BREQ_BITTIMING,
	GS_USB_BREQ_MODE,
	GS_USB_BREQ_BERR,
	GS_USB_BREQ_BT_CONST,
	GS_USB_BREQ_DEVICE_CONFIG,
	GS_USB_BREQ_TIMESTAMP,
	GS_USB_BREQ_IDENTIFY,
};

enum gs_can_mode {
	/* reset a channel. turns it off */
	GS_CAN_MODE_RESET = 0,
	/* starts a channel */
	GS_CAN_MODE_START
};

enum gs_can_state {
	GS_CAN_STATE_ERROR_ACTIVE = 0,
	GS_CAN_STATE_ERROR_WARNING,
	GS_CAN_STATE_ERROR_PASSIVE,
	GS_CAN_STATE_BUS_OFF,
	GS_CAN_STATE_STOPPED,
	GS_CAN_STATE_SLEEPING
};

enum gs_can_identify_mode {
	GS_CAN_IDENTIFY_OFF = 0,
	GS_CAN_IDENTIFY_ON
};

/* data types passed between host and device */

/* The firmware on the original USB2CAN by Geschwister Schneider
 * Technologie Entwicklungs- und Vertriebs UG exchanges all data
 * between the host and the device in host byte order. This is done
 * with the struct gs_host_config::byte_order member, which is sent
 * first to indicate the desired byte order.
 *
 * The widely used open source firmware candleLight doesn't support
 * this feature and exchanges the data in little endian byte order.
 */
struct gs_host_config {
	__le32 byte_order;
} __packed;

struct gs_device_config {
	u8 reserved1;
	u8 reserved2;
	u8 reserved3;
	u8 icount;
	__le32 sw_version;
	__le32 hw_version;
} __packed;

#define GS_CAN_MODE_NORMAL               0
#define GS_CAN_MODE_LISTEN_ONLY          BIT(0)
#define GS_CAN_MODE_LOOP_BACK            BIT(1)
#define GS_CAN_MODE_TRIPLE_SAMPLE        BIT(2)
#define GS_CAN_MODE_ONE_SHOT             BIT(3)

struct gs_device_mode {
	__le32 mode;
	__le32 flags;
} __packed;

struct gs_device_state {
	__le32 state;
	__le32 rxerr;
	__le32 txerr;
} __packed;

struct gs_device_bittiming {
	__le32 prop_seg;
	__le32 phase_seg1;
	__le32 phase_seg2;
	__le32 sjw;
	__le32 brp;
} __packed;

struct gs_identify_mode {
	__le32 mode;
} __packed;

#define GS_CAN_FEATURE_LISTEN_ONLY      BIT(0)
#define GS_CAN_FEATURE_LOOP_BACK        BIT(1)
#define GS_CAN_FEATURE_TRIPLE_SAMPLE    BIT(2)
#define GS_CAN_FEATURE_ONE_SHOT         BIT(3)
#define GS_CAN_FEATURE_HW_TIMESTAMP     BIT(4)
#define GS_CAN_FEATURE_IDENTIFY         BIT(5)

struct gs_device_bt_const {
	__le32 feature;
	__le32 fclk_can;
	__le32 tseg1_min;
	__le32 tseg1_max;
	__le32 tseg2_min;
	__le32 tseg2_max;
	__le32 sjw_max;
	__le32 brp_min;
	__le32 brp_max;
	__le32 brp_inc;
} __packed;

#define GS_CAN_FLAG_OVERFLOW 1

struct gs_host_frame {
	u32 echo_id;
	__le32 can_id;

	u8 can_dlc;
	u8 channel;
	u8 flags;
	u8 reserved;

	u8 data[8];
} __packed;
/* The GS USB devices make use of the same flags and masks as in
 * linux/can.h and linux/can/error.h, and no additional mapping is necessary.
 */

/* Only send a max of GS_MAX_TX_URBS frames per channel at a time. */
#define GS_MAX_TX_URBS 10
/* Only launch a max of GS_MAX_RX_URBS usb requests at a time. */
#define GS_MAX_RX_URBS 30
/* Maximum number of interfaces the driver supports per device.
 * Current hardware only supports 2 interfaces. The future may vary.
 */
#define GS_MAX_INTF 2

struct gs_tx_context {
	struct gs_can *dev;
	unsigned int echo_id;
};

struct gs_can {
	struct can_priv can; /* must be the first member */

	struct gs_usb *parent;

	struct net_device *netdev;
	struct usb_device *udev;
	struct usb_interface *iface;

	struct can_bittiming_const bt_const;
	unsigned int channel;	/* channel number */

	/* This lock prevents a race condition between xmit and receive. */
	spinlock_t tx_ctx_lock;
	struct gs_tx_context tx_context[GS_MAX_TX_URBS];

	struct usb_anchor tx_submitted;
	atomic_t active_tx_urbs;
};

/* usb interface struct */
struct gs_usb {
	struct gs_can *canch[GS_MAX_INTF];
	struct usb_anchor rx_submitted;
	atomic_t active_channels;
	struct usb_device *udev;
};

/* 'allocate' a tx context.
 * returns a valid tx context or NULL if there is no space.
 */
static struct gs_tx_context *gs_alloc_tx_context(struct gs_can *dev)
{
	int i = 0;
	unsigned long flags;

	spin_lock_irqsave(&dev->tx_ctx_lock, flags);

	for (; i < GS_MAX_TX_URBS; i++) {
		if (dev->tx_context[i].echo_id == GS_MAX_TX_URBS) {
			dev->tx_context[i].echo_id = i;
			spin_unlock_irqrestore(&dev->tx_ctx_lock, flags);
			return &dev->tx_context[i];
		}
	}

	spin_unlock_irqrestore(&dev->tx_ctx_lock, flags);
	return NULL;
}

/* releases a tx context
 */
static void gs_free_tx_context(struct gs_tx_context *txc)
{
	txc->echo_id = GS_MAX_TX_URBS;
}

/* Get a tx context by id.
 */
static struct gs_tx_context *gs_get_tx_context(struct gs_can *dev,
					       unsigned int id)
{
	unsigned long flags;

	if (id < GS_MAX_TX_URBS) {
		spin_lock_irqsave(&dev->tx_ctx_lock, flags);
		if (dev->tx_context[id].echo_id == id) {
			spin_unlock_irqrestore(&dev->tx_ctx_lock, flags);
			return &dev->tx_context[id];
		}
		spin_unlock_irqrestore(&dev->tx_ctx_lock, flags);
	}
	return NULL;
}

static int gs_cmd_reset(struct gs_can *gsdev)
{
	struct gs_device_mode *dm;
	struct usb_interface *intf = gsdev->iface;
	int rc;

	dm = kzalloc(sizeof(*dm), GFP_KERNEL);
	if (!dm)
		return -ENOMEM;

	dm->mode = GS_CAN_MODE_RESET;

	rc = usb_control_msg(interface_to_usbdev(intf),
			     usb_sndctrlpipe(interface_to_usbdev(intf), 0),
			     GS_USB_BREQ_MODE,
			     USB_DIR_OUT | USB_TYPE_VENDOR | USB_RECIP_INTERFACE,
			     gsdev->channel,
			     0,
			     dm,
			     sizeof(*dm),
			     1000);

	kfree(dm);

	return rc;
}

static void gs_update_state(struct gs_can *dev, struct can_frame *cf)
{
	struct can_device_stats *can_stats = &dev->can.can_stats;

	if (cf->can_id & CAN_ERR_RESTARTED) {
		dev->can.state = CAN_STATE_ERROR_ACTIVE;
		can_stats->restarts++;
	} else if (cf->can_id & CAN_ERR_BUSOFF) {
		dev->can.state = CAN_STATE_BUS_OFF;
		can_stats->bus_off++;
	} else if (cf->can_id & CAN_ERR_CRTL) {
		if ((cf->data[1] & CAN_ERR_CRTL_TX_WARNING) ||
		    (cf->data[1] & CAN_ERR_CRTL_RX_WARNING)) {
			dev->can.state = CAN_STATE_ERROR_WARNING;
			can_stats->error_warning++;
		} else if ((cf->data[1] & CAN_ERR_CRTL_TX_PASSIVE) ||
			   (cf->data[1] & CAN_ERR_CRTL_RX_PASSIVE)) {
			dev->can.state = CAN_STATE_ERROR_PASSIVE;
			can_stats->error_passive++;
		} else {
			dev->can.state = CAN_STATE_ERROR_ACTIVE;
		}
	}
}

static void gs_usb_receive_bulk_callback(struct urb *urb)
{
	struct gs_usb *usbcan = urb->context;
	struct gs_can *dev;
	struct net_device *netdev;
	int rc;
	struct net_device_stats *stats;
	struct gs_host_frame *hf = urb->transfer_buffer;
	struct gs_tx_context *txc;
	struct can_frame *cf;
	struct sk_buff *skb;

	BUG_ON(!usbcan);

	switch (urb->status) {
	case 0: /* success */
		break;
	case -ENOENT:
	case -ESHUTDOWN:
		return;
	default:
		/* do not resubmit aborted urbs. eg: when device goes down */
		return;
	}

	/* device reports out of range channel id */
	if (hf->channel >= GS_MAX_INTF)
		goto resubmit_urb;

	dev = usbcan->canch[hf->channel];

	netdev = dev->netdev;
	stats = &netdev->stats;

	if (!netif_device_present(netdev))
		return;

	if (hf->echo_id == -1) { /* normal rx */
		skb = alloc_can_skb(dev->netdev, &cf);
		if (!skb)
			return;

		cf->can_id = le32_to_cpu(hf->can_id);

		can_frame_set_cc_len(cf, hf->can_dlc, dev->can.ctrlmode);
		memcpy(cf->data, hf->data, 8);

		/* ERROR frames tell us information about the controller */
		if (le32_to_cpu(hf->can_id) & CAN_ERR_FLAG)
			gs_update_state(dev, cf);

		netdev->stats.rx_packets++;
		netdev->stats.rx_bytes += hf->can_dlc;

		netif_rx(skb);
	} else { /* echo_id == hf->echo_id */
		if (hf->echo_id >= GS_MAX_TX_URBS) {
			netdev_err(netdev,
				   "Unexpected out of range echo id %d\n",
				   hf->echo_id);
			goto resubmit_urb;
		}

		netdev->stats.tx_packets++;
		netdev->stats.tx_bytes += hf->can_dlc;

		txc = gs_get_tx_context(dev, hf->echo_id);

		/* bad devices send bad echo_ids. */
		if (!txc) {
			netdev_err(netdev,
				   "Unexpected unused echo id %d\n",
				   hf->echo_id);
			goto resubmit_urb;
		}

		can_get_echo_skb(netdev, hf->echo_id);

		gs_free_tx_context(txc);

		atomic_dec(&dev->active_tx_urbs);

		netif_wake_queue(netdev);
	}

	if (hf->flags & GS_CAN_FLAG_OVERFLOW) {
		skb = alloc_can_err_skb(netdev, &cf);
		if (!skb)
			goto resubmit_urb;

		cf->can_id |= CAN_ERR_CRTL;
		cf->len = CAN_ERR_DLC;
		cf->data[1] = CAN_ERR_CRTL_RX_OVERFLOW;
		stats->rx_over_errors++;
		stats->rx_errors++;
		netif_rx(skb);
	}

 resubmit_urb:
	usb_fill_bulk_urb(urb,
			  usbcan->udev,
			  usb_rcvbulkpipe(usbcan->udev, GSUSB_ENDPOINT_IN),
			  hf,
			  sizeof(struct gs_host_frame),
			  gs_usb_receive_bulk_callback,
			  usbcan
			  );

	rc = usb_submit_urb(urb, GFP_ATOMIC);

	/* USB failure take down all interfaces */
	if (rc == -ENODEV) {
		for (rc = 0; rc < GS_MAX_INTF; rc++) {
			if (usbcan->canch[rc])
				netif_device_detach(usbcan->canch[rc]->netdev);
		}
	}
}

static int gs_usb_set_bittiming(struct net_device *netdev)
{
	struct gs_can *dev = netdev_priv(netdev);
	struct can_bittiming *bt = &dev->can.bittiming;
	struct usb_interface *intf = dev->iface;
	int rc;
	struct gs_device_bittiming *dbt;

	dbt = kmalloc(sizeof(*dbt), GFP_KERNEL);
	if (!dbt)
		return -ENOMEM;

	dbt->prop_seg = cpu_to_le32(bt->prop_seg);
	dbt->phase_seg1 = cpu_to_le32(bt->phase_seg1);
	dbt->phase_seg2 = cpu_to_le32(bt->phase_seg2);
	dbt->sjw = cpu_to_le32(bt->sjw);
	dbt->brp = cpu_to_le32(bt->brp);

	/* request bit timings */
	rc = usb_control_msg(interface_to_usbdev(intf),
			     usb_sndctrlpipe(interface_to_usbdev(intf), 0),
			     GS_USB_BREQ_BITTIMING,
			     USB_DIR_OUT | USB_TYPE_VENDOR | USB_RECIP_INTERFACE,
			     dev->channel,
			     0,
			     dbt,
			     sizeof(*dbt),
			     1000);

	kfree(dbt);

	if (rc < 0)
		dev_err(netdev->dev.parent, "Couldn't set bittimings (err=%d)",
			rc);

	return (rc > 0) ? 0 : rc;
}

static void gs_usb_xmit_callback(struct urb *urb)
{
	struct gs_tx_context *txc = urb->context;
	struct gs_can *dev = txc->dev;
	struct net_device *netdev = dev->netdev;

	if (urb->status)
		netdev_info(netdev, "usb xmit fail %d\n", txc->echo_id);

	usb_free_coherent(urb->dev,
			  urb->transfer_buffer_length,
			  urb->transfer_buffer,
			  urb->transfer_dma);
}

static netdev_tx_t gs_can_start_xmit(struct sk_buff *skb,
				     struct net_device *netdev)
{
	struct gs_can *dev = netdev_priv(netdev);
	struct net_device_stats *stats = &dev->netdev->stats;
	struct urb *urb;
	struct gs_host_frame *hf;
	struct can_frame *cf;
	int rc;
	unsigned int idx;
	struct gs_tx_context *txc;

	if (can_dropped_invalid_skb(netdev, skb))
		return NETDEV_TX_OK;

	/* find an empty context to keep track of transmission */
	txc = gs_alloc_tx_context(dev);
	if (!txc)
		return NETDEV_TX_BUSY;

	/* create a URB, and a buffer for it */
	urb = usb_alloc_urb(0, GFP_ATOMIC);
	if (!urb)
		goto nomem_urb;

	hf = usb_alloc_coherent(dev->udev, sizeof(*hf), GFP_ATOMIC,
				&urb->transfer_dma);
	if (!hf) {
		netdev_err(netdev, "No memory left for USB buffer\n");
		goto nomem_hf;
	}

	idx = txc->echo_id;

	if (idx >= GS_MAX_TX_URBS) {
		netdev_err(netdev, "Invalid tx context %d\n", idx);
		goto badidx;
	}

	hf->echo_id = idx;
	hf->channel = dev->channel;

	cf = (struct can_frame *)skb->data;

<<<<<<< HEAD
	hf->can_id = cf->can_id;
	hf->can_dlc = can_get_cc_dlc(cf, dev->can.ctrlmode);

	memcpy(hf->data, cf->data, cf->len);
=======
	hf->can_id = cpu_to_le32(cf->can_id);
	hf->can_dlc = cf->can_dlc;
	memcpy(hf->data, cf->data, cf->can_dlc);
>>>>>>> c84e1efa

	usb_fill_bulk_urb(urb, dev->udev,
			  usb_sndbulkpipe(dev->udev, GSUSB_ENDPOINT_OUT),
			  hf,
			  sizeof(*hf),
			  gs_usb_xmit_callback,
			  txc);

	urb->transfer_flags |= URB_NO_TRANSFER_DMA_MAP;
	usb_anchor_urb(urb, &dev->tx_submitted);

	can_put_echo_skb(skb, netdev, idx);

	atomic_inc(&dev->active_tx_urbs);

	rc = usb_submit_urb(urb, GFP_ATOMIC);
	if (unlikely(rc)) {			/* usb send failed */
		atomic_dec(&dev->active_tx_urbs);

		can_free_echo_skb(netdev, idx);
		gs_free_tx_context(txc);

		usb_unanchor_urb(urb);
		usb_free_coherent(dev->udev,
				  sizeof(*hf),
				  hf,
				  urb->transfer_dma);

		if (rc == -ENODEV) {
			netif_device_detach(netdev);
		} else {
			netdev_err(netdev, "usb_submit failed (err=%d)\n", rc);
			stats->tx_dropped++;
		}
	} else {
		/* Slow down tx path */
		if (atomic_read(&dev->active_tx_urbs) >= GS_MAX_TX_URBS)
			netif_stop_queue(netdev);
	}

	/* let usb core take care of this urb */
	usb_free_urb(urb);

	return NETDEV_TX_OK;

 badidx:
	usb_free_coherent(dev->udev,
			  sizeof(*hf),
			  hf,
			  urb->transfer_dma);
 nomem_hf:
	usb_free_urb(urb);

 nomem_urb:
	gs_free_tx_context(txc);
	dev_kfree_skb(skb);
	stats->tx_dropped++;
	return NETDEV_TX_OK;
}

static int gs_can_open(struct net_device *netdev)
{
	struct gs_can *dev = netdev_priv(netdev);
	struct gs_usb *parent = dev->parent;
	int rc, i;
	struct gs_device_mode *dm;
	u32 ctrlmode;
	u32 flags = 0;

	rc = open_candev(netdev);
	if (rc)
		return rc;

	if (atomic_add_return(1, &parent->active_channels) == 1) {
		for (i = 0; i < GS_MAX_RX_URBS; i++) {
			struct urb *urb;
			u8 *buf;

			/* alloc rx urb */
			urb = usb_alloc_urb(0, GFP_KERNEL);
			if (!urb)
				return -ENOMEM;

			/* alloc rx buffer */
			buf = usb_alloc_coherent(dev->udev,
						 sizeof(struct gs_host_frame),
						 GFP_KERNEL,
						 &urb->transfer_dma);
			if (!buf) {
				netdev_err(netdev,
					   "No memory left for USB buffer\n");
				usb_free_urb(urb);
				return -ENOMEM;
			}

			/* fill, anchor, and submit rx urb */
			usb_fill_bulk_urb(urb,
					  dev->udev,
					  usb_rcvbulkpipe(dev->udev,
							  GSUSB_ENDPOINT_IN),
					  buf,
					  sizeof(struct gs_host_frame),
					  gs_usb_receive_bulk_callback,
					  parent);
			urb->transfer_flags |= URB_NO_TRANSFER_DMA_MAP;

			usb_anchor_urb(urb, &parent->rx_submitted);

			rc = usb_submit_urb(urb, GFP_KERNEL);
			if (rc) {
				if (rc == -ENODEV)
					netif_device_detach(dev->netdev);

				netdev_err(netdev,
					   "usb_submit failed (err=%d)\n",
					   rc);

				usb_unanchor_urb(urb);
				usb_free_urb(urb);
				break;
			}

			/* Drop reference,
			 * USB core will take care of freeing it
			 */
			usb_free_urb(urb);
		}
	}

	dm = kmalloc(sizeof(*dm), GFP_KERNEL);
	if (!dm)
		return -ENOMEM;

	/* flags */
	ctrlmode = dev->can.ctrlmode;

	if (ctrlmode & CAN_CTRLMODE_LOOPBACK)
		flags |= GS_CAN_MODE_LOOP_BACK;
	else if (ctrlmode & CAN_CTRLMODE_LISTENONLY)
		flags |= GS_CAN_MODE_LISTEN_ONLY;

	/* Controller is not allowed to retry TX
	 * this mode is unavailable on atmels uc3c hardware
	 */
	if (ctrlmode & CAN_CTRLMODE_ONE_SHOT)
		flags |= GS_CAN_MODE_ONE_SHOT;

	if (ctrlmode & CAN_CTRLMODE_3_SAMPLES)
		flags |= GS_CAN_MODE_TRIPLE_SAMPLE;

	/* finally start device */
	dm->mode = cpu_to_le32(GS_CAN_MODE_START);
	dm->flags = cpu_to_le32(flags);
	rc = usb_control_msg(interface_to_usbdev(dev->iface),
			     usb_sndctrlpipe(interface_to_usbdev(dev->iface), 0),
			     GS_USB_BREQ_MODE,
			     USB_DIR_OUT | USB_TYPE_VENDOR |
			     USB_RECIP_INTERFACE,
			     dev->channel,
			     0,
			     dm,
			     sizeof(*dm),
			     1000);

	if (rc < 0) {
		netdev_err(netdev, "Couldn't start device (err=%d)\n", rc);
		kfree(dm);
		return rc;
	}

	kfree(dm);

	dev->can.state = CAN_STATE_ERROR_ACTIVE;

	if (!(dev->can.ctrlmode & CAN_CTRLMODE_LISTENONLY))
		netif_start_queue(netdev);

	return 0;
}

static int gs_can_close(struct net_device *netdev)
{
	int rc;
	struct gs_can *dev = netdev_priv(netdev);
	struct gs_usb *parent = dev->parent;

	netif_stop_queue(netdev);

	/* Stop polling */
	if (atomic_dec_and_test(&parent->active_channels))
		usb_kill_anchored_urbs(&parent->rx_submitted);

	/* Stop sending URBs */
	usb_kill_anchored_urbs(&dev->tx_submitted);
	atomic_set(&dev->active_tx_urbs, 0);

	/* reset the device */
	rc = gs_cmd_reset(dev);
	if (rc < 0)
		netdev_warn(netdev, "Couldn't shutdown device (err=%d)", rc);

	/* reset tx contexts */
	for (rc = 0; rc < GS_MAX_TX_URBS; rc++) {
		dev->tx_context[rc].dev = dev;
		dev->tx_context[rc].echo_id = GS_MAX_TX_URBS;
	}

	/* close the netdev */
	close_candev(netdev);

	return 0;
}

static const struct net_device_ops gs_usb_netdev_ops = {
	.ndo_open = gs_can_open,
	.ndo_stop = gs_can_close,
	.ndo_start_xmit = gs_can_start_xmit,
	.ndo_change_mtu = can_change_mtu,
};

static int gs_usb_set_identify(struct net_device *netdev, bool do_identify)
{
	struct gs_can *dev = netdev_priv(netdev);
	struct gs_identify_mode *imode;
	int rc;

	imode = kmalloc(sizeof(*imode), GFP_KERNEL);

	if (!imode)
		return -ENOMEM;

	if (do_identify)
		imode->mode = cpu_to_le32(GS_CAN_IDENTIFY_ON);
	else
		imode->mode = cpu_to_le32(GS_CAN_IDENTIFY_OFF);

	rc = usb_control_msg(interface_to_usbdev(dev->iface),
			     usb_sndctrlpipe(interface_to_usbdev(dev->iface),
					     0),
			     GS_USB_BREQ_IDENTIFY,
			     USB_DIR_OUT | USB_TYPE_VENDOR |
			     USB_RECIP_INTERFACE,
			     dev->channel,
			     0,
			     imode,
			     sizeof(*imode),
			     100);

	kfree(imode);

	return (rc > 0) ? 0 : rc;
}

/* blink LED's for finding the this interface */
static int gs_usb_set_phys_id(struct net_device *dev,
			      enum ethtool_phys_id_state state)
{
	int rc = 0;

	switch (state) {
	case ETHTOOL_ID_ACTIVE:
		rc = gs_usb_set_identify(dev, GS_CAN_IDENTIFY_ON);
		break;
	case ETHTOOL_ID_INACTIVE:
		rc = gs_usb_set_identify(dev, GS_CAN_IDENTIFY_OFF);
		break;
	default:
		break;
	}

	return rc;
}

static const struct ethtool_ops gs_usb_ethtool_ops = {
	.set_phys_id = gs_usb_set_phys_id,
};

static struct gs_can *gs_make_candev(unsigned int channel,
				     struct usb_interface *intf,
				     struct gs_device_config *dconf)
{
	struct gs_can *dev;
	struct net_device *netdev;
	int rc;
	struct gs_device_bt_const *bt_const;
	u32 feature;

	bt_const = kmalloc(sizeof(*bt_const), GFP_KERNEL);
	if (!bt_const)
		return ERR_PTR(-ENOMEM);

	/* fetch bit timing constants */
	rc = usb_control_msg(interface_to_usbdev(intf),
			     usb_rcvctrlpipe(interface_to_usbdev(intf), 0),
			     GS_USB_BREQ_BT_CONST,
			     USB_DIR_IN | USB_TYPE_VENDOR | USB_RECIP_INTERFACE,
			     channel,
			     0,
			     bt_const,
			     sizeof(*bt_const),
			     1000);

	if (rc < 0) {
		dev_err(&intf->dev,
			"Couldn't get bit timing const for channel (err=%d)\n",
			rc);
		kfree(bt_const);
		return ERR_PTR(rc);
	}

	/* create netdev */
	netdev = alloc_candev(sizeof(struct gs_can), GS_MAX_TX_URBS);
	if (!netdev) {
		dev_err(&intf->dev, "Couldn't allocate candev\n");
		kfree(bt_const);
		return ERR_PTR(-ENOMEM);
	}

	dev = netdev_priv(netdev);

	netdev->netdev_ops = &gs_usb_netdev_ops;

	netdev->flags |= IFF_ECHO; /* we support full roundtrip echo */

	/* dev setup */
	strcpy(dev->bt_const.name, "gs_usb");
	dev->bt_const.tseg1_min = le32_to_cpu(bt_const->tseg1_min);
	dev->bt_const.tseg1_max = le32_to_cpu(bt_const->tseg1_max);
	dev->bt_const.tseg2_min = le32_to_cpu(bt_const->tseg2_min);
	dev->bt_const.tseg2_max = le32_to_cpu(bt_const->tseg2_max);
	dev->bt_const.sjw_max = le32_to_cpu(bt_const->sjw_max);
	dev->bt_const.brp_min = le32_to_cpu(bt_const->brp_min);
	dev->bt_const.brp_max = le32_to_cpu(bt_const->brp_max);
	dev->bt_const.brp_inc = le32_to_cpu(bt_const->brp_inc);

	dev->udev = interface_to_usbdev(intf);
	dev->iface = intf;
	dev->netdev = netdev;
	dev->channel = channel;

	init_usb_anchor(&dev->tx_submitted);
	atomic_set(&dev->active_tx_urbs, 0);
	spin_lock_init(&dev->tx_ctx_lock);
	for (rc = 0; rc < GS_MAX_TX_URBS; rc++) {
		dev->tx_context[rc].dev = dev;
		dev->tx_context[rc].echo_id = GS_MAX_TX_URBS;
	}

	/* can setup */
	dev->can.state = CAN_STATE_STOPPED;
	dev->can.clock.freq = le32_to_cpu(bt_const->fclk_can);
	dev->can.bittiming_const = &dev->bt_const;
	dev->can.do_set_bittiming = gs_usb_set_bittiming;

	dev->can.ctrlmode_supported = CAN_CTRLMODE_CC_LEN8_DLC;

	feature = le32_to_cpu(bt_const->feature);
	if (feature & GS_CAN_FEATURE_LISTEN_ONLY)
		dev->can.ctrlmode_supported |= CAN_CTRLMODE_LISTENONLY;

	if (feature & GS_CAN_FEATURE_LOOP_BACK)
		dev->can.ctrlmode_supported |= CAN_CTRLMODE_LOOPBACK;

	if (feature & GS_CAN_FEATURE_TRIPLE_SAMPLE)
		dev->can.ctrlmode_supported |= CAN_CTRLMODE_3_SAMPLES;

	if (feature & GS_CAN_FEATURE_ONE_SHOT)
		dev->can.ctrlmode_supported |= CAN_CTRLMODE_ONE_SHOT;

	SET_NETDEV_DEV(netdev, &intf->dev);

	if (le32_to_cpu(dconf->sw_version) > 1)
		if (feature & GS_CAN_FEATURE_IDENTIFY)
			netdev->ethtool_ops = &gs_usb_ethtool_ops;

	kfree(bt_const);

	rc = register_candev(dev->netdev);
	if (rc) {
		free_candev(dev->netdev);
		dev_err(&intf->dev, "Couldn't register candev (err=%d)\n", rc);
		return ERR_PTR(rc);
	}

	return dev;
}

static void gs_destroy_candev(struct gs_can *dev)
{
	unregister_candev(dev->netdev);
	usb_kill_anchored_urbs(&dev->tx_submitted);
	free_candev(dev->netdev);
}

static int gs_usb_probe(struct usb_interface *intf,
			const struct usb_device_id *id)
{
	struct gs_usb *dev;
	int rc = -ENOMEM;
	unsigned int icount, i;
	struct gs_host_config *hconf;
	struct gs_device_config *dconf;

	hconf = kmalloc(sizeof(*hconf), GFP_KERNEL);
	if (!hconf)
		return -ENOMEM;

	hconf->byte_order = cpu_to_le32(0x0000beef);

	/* send host config */
	rc = usb_control_msg(interface_to_usbdev(intf),
			     usb_sndctrlpipe(interface_to_usbdev(intf), 0),
			     GS_USB_BREQ_HOST_FORMAT,
			     USB_DIR_OUT | USB_TYPE_VENDOR | USB_RECIP_INTERFACE,
			     1,
			     intf->cur_altsetting->desc.bInterfaceNumber,
			     hconf,
			     sizeof(*hconf),
			     1000);

	kfree(hconf);

	if (rc < 0) {
		dev_err(&intf->dev, "Couldn't send data format (err=%d)\n",
			rc);
		return rc;
	}

	dconf = kmalloc(sizeof(*dconf), GFP_KERNEL);
	if (!dconf)
		return -ENOMEM;

	/* read device config */
	rc = usb_control_msg(interface_to_usbdev(intf),
			     usb_rcvctrlpipe(interface_to_usbdev(intf), 0),
			     GS_USB_BREQ_DEVICE_CONFIG,
			     USB_DIR_IN | USB_TYPE_VENDOR | USB_RECIP_INTERFACE,
			     1,
			     intf->cur_altsetting->desc.bInterfaceNumber,
			     dconf,
			     sizeof(*dconf),
			     1000);
	if (rc < 0) {
		dev_err(&intf->dev, "Couldn't get device config: (err=%d)\n",
			rc);
		kfree(dconf);
		return rc;
	}

	icount = dconf->icount + 1;
	dev_info(&intf->dev, "Configuring for %d interfaces\n", icount);

	if (icount > GS_MAX_INTF) {
		dev_err(&intf->dev,
			"Driver cannot handle more that %d CAN interfaces\n",
			GS_MAX_INTF);
		kfree(dconf);
		return -EINVAL;
	}

	dev = kzalloc(sizeof(*dev), GFP_KERNEL);
	if (!dev) {
		kfree(dconf);
		return -ENOMEM;
	}

	init_usb_anchor(&dev->rx_submitted);

	atomic_set(&dev->active_channels, 0);

	usb_set_intfdata(intf, dev);
	dev->udev = interface_to_usbdev(intf);

	for (i = 0; i < icount; i++) {
		dev->canch[i] = gs_make_candev(i, intf, dconf);
		if (IS_ERR_OR_NULL(dev->canch[i])) {
			/* save error code to return later */
			rc = PTR_ERR(dev->canch[i]);

			/* on failure destroy previously created candevs */
			icount = i;
			for (i = 0; i < icount; i++)
				gs_destroy_candev(dev->canch[i]);

			usb_kill_anchored_urbs(&dev->rx_submitted);
			kfree(dconf);
			kfree(dev);
			return rc;
		}
		dev->canch[i]->parent = dev;
	}

	kfree(dconf);

	return 0;
}

static void gs_usb_disconnect(struct usb_interface *intf)
{
	unsigned i;
	struct gs_usb *dev = usb_get_intfdata(intf);
	usb_set_intfdata(intf, NULL);

	if (!dev) {
		dev_err(&intf->dev, "Disconnect (nodata)\n");
		return;
	}

	for (i = 0; i < GS_MAX_INTF; i++)
		if (dev->canch[i])
			gs_destroy_candev(dev->canch[i]);

	usb_kill_anchored_urbs(&dev->rx_submitted);
	kfree(dev);
}

static const struct usb_device_id gs_usb_table[] = {
	{ USB_DEVICE_INTERFACE_NUMBER(USB_GSUSB_1_VENDOR_ID,
				      USB_GSUSB_1_PRODUCT_ID, 0) },
	{ USB_DEVICE_INTERFACE_NUMBER(USB_CANDLELIGHT_VENDOR_ID,
				      USB_CANDLELIGHT_PRODUCT_ID, 0) },
	{} /* Terminating entry */
};

MODULE_DEVICE_TABLE(usb, gs_usb_table);

static struct usb_driver gs_usb_driver = {
	.name       = "gs_usb",
	.probe      = gs_usb_probe,
	.disconnect = gs_usb_disconnect,
	.id_table   = gs_usb_table,
};

module_usb_driver(gs_usb_driver);

MODULE_AUTHOR("Maximilian Schneider <mws@schneidersoft.net>");
MODULE_DESCRIPTION(
"Socket CAN device driver for Geschwister Schneider Technologie-, "
"Entwicklungs- und Vertriebs UG. USB2.0 to CAN interfaces\n"
"and bytewerk.org candleLight USB CAN interfaces.");
MODULE_LICENSE("GPL v2");<|MERGE_RESOLUTION|>--- conflicted
+++ resolved
@@ -510,16 +510,10 @@
 
 	cf = (struct can_frame *)skb->data;
 
-<<<<<<< HEAD
-	hf->can_id = cf->can_id;
+	hf->can_id = cpu_to_le32(cf->can_id);
 	hf->can_dlc = can_get_cc_dlc(cf, dev->can.ctrlmode);
 
 	memcpy(hf->data, cf->data, cf->len);
-=======
-	hf->can_id = cpu_to_le32(cf->can_id);
-	hf->can_dlc = cf->can_dlc;
-	memcpy(hf->data, cf->data, cf->can_dlc);
->>>>>>> c84e1efa
 
 	usb_fill_bulk_urb(urb, dev->udev,
 			  usb_sndbulkpipe(dev->udev, GSUSB_ENDPOINT_OUT),
