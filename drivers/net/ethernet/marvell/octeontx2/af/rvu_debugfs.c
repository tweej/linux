--- conflicted
+++ resolved
@@ -333,10 +333,6 @@
 	struct rvu *rvu = filp->private;
 	struct pci_dev *pdev = NULL;
 	struct mac_ops *mac_ops;
-<<<<<<< HEAD
-	int rvu_def_cgx_id = 0;
-=======
->>>>>>> 7aef27f0
 	char cgx[10], lmac[10];
 	struct rvu_pfvf *pfvf;
 	int pf, domain, blkid;
@@ -344,14 +340,10 @@
 	u16 pcifunc;
 
 	domain = 2;
-<<<<<<< HEAD
-	mac_ops = get_mac_ops(rvu_cgx_pdata(rvu_def_cgx_id, rvu));
-=======
 	mac_ops = get_mac_ops(rvu_first_cgx_pdata(rvu));
 	/* There can be no CGX devices at all */
 	if (!mac_ops)
 		return 0;
->>>>>>> 7aef27f0
 	seq_printf(filp, "PCI dev\t\tRVU PF Func\tNIX block\t%s\tLMAC\n",
 		   mac_ops->name);
 	for (pf = 0; pf < rvu->hw->total_pfs; pf++) {
@@ -1842,10 +1834,6 @@
 {
 	struct mac_ops *mac_ops;
 	unsigned long lmac_bmap;
-<<<<<<< HEAD
-	int rvu_def_cgx_id = 0;
-=======
->>>>>>> 7aef27f0
 	int i, lmac_id;
 	char dname[20];
 	void *cgx;
@@ -1853,11 +1841,7 @@
 	if (!cgx_get_cgxcnt_max())
 		return;
 
-<<<<<<< HEAD
-	mac_ops = get_mac_ops(rvu_cgx_pdata(rvu_def_cgx_id, rvu));
-=======
 	mac_ops = get_mac_ops(rvu_first_cgx_pdata(rvu));
->>>>>>> 7aef27f0
 	if (!mac_ops)
 		return;
 
@@ -2125,7 +2109,6 @@
 }
 
 static const char *rvu_dbg_get_intf_name(int intf)
-<<<<<<< HEAD
 {
 	switch (intf) {
 	case NIX_INTFX_RX(0):
@@ -2145,27 +2128,6 @@
 
 static int rvu_dbg_npc_mcam_show_rules(struct seq_file *s, void *unused)
 {
-=======
-{
-	switch (intf) {
-	case NIX_INTFX_RX(0):
-		return "NIX0_RX";
-	case NIX_INTFX_RX(1):
-		return "NIX1_RX";
-	case NIX_INTFX_TX(0):
-		return "NIX0_TX";
-	case NIX_INTFX_TX(1):
-		return "NIX1_TX";
-	default:
-		break;
-	}
-
-	return "unknown";
-}
-
-static int rvu_dbg_npc_mcam_show_rules(struct seq_file *s, void *unused)
-{
->>>>>>> 7aef27f0
 	struct rvu_npc_mcam_rule *iter;
 	struct rvu *rvu = s->private;
 	struct npc_mcam *mcam;
@@ -2179,7 +2141,6 @@
 		return 0;
 
 	mcam = &rvu->hw->mcam;
-<<<<<<< HEAD
 
 	mutex_lock(&mcam->lock);
 	list_for_each_entry(iter, &mcam->mcam_rules, list) {
@@ -2226,54 +2187,6 @@
 	return 0;
 }
 
-=======
-
-	mutex_lock(&mcam->lock);
-	list_for_each_entry(iter, &mcam->mcam_rules, list) {
-		pf = (iter->owner >> RVU_PFVF_PF_SHIFT) & RVU_PFVF_PF_MASK;
-		seq_printf(s, "\n\tInstalled by: PF%d ", pf);
-
-		if (iter->owner & RVU_PFVF_FUNC_MASK) {
-			vf = (iter->owner & RVU_PFVF_FUNC_MASK) - 1;
-			seq_printf(s, "VF%d", vf);
-		}
-		seq_puts(s, "\n");
-
-		seq_printf(s, "\tdirection: %s\n", is_npc_intf_rx(iter->intf) ?
-						    "RX" : "TX");
-		seq_printf(s, "\tinterface: %s\n",
-			   rvu_dbg_get_intf_name(iter->intf));
-		seq_printf(s, "\tmcam entry: %d\n", iter->entry);
-
-		rvu_dbg_npc_mcam_show_flows(s, iter);
-		if (iter->intf == NIX_INTF_RX) {
-			target = iter->rx_action.pf_func;
-			pf = (target >> RVU_PFVF_PF_SHIFT) & RVU_PFVF_PF_MASK;
-			seq_printf(s, "\tForward to: PF%d ", pf);
-
-			if (target & RVU_PFVF_FUNC_MASK) {
-				vf = (target & RVU_PFVF_FUNC_MASK) - 1;
-				seq_printf(s, "VF%d", vf);
-			}
-			seq_puts(s, "\n");
-		}
-
-		rvu_dbg_npc_mcam_show_action(s, iter);
-		seq_printf(s, "\tenabled: %s\n", iter->enable ? "yes" : "no");
-
-		if (!iter->has_cntr)
-			continue;
-		seq_printf(s, "\tcounter: %d\n", iter->cntr);
-
-		hits = rvu_read64(rvu, blkaddr, NPC_AF_MATCH_STATX(iter->cntr));
-		seq_printf(s, "\thits: %lld\n", hits);
-	}
-	mutex_unlock(&mcam->lock);
-
-	return 0;
-}
-
->>>>>>> 7aef27f0
 RVU_DEBUG_SEQ_FOPS(npc_mcam_rules, npc_mcam_show_rules, NULL);
 
 static void rvu_dbg_npc_init(struct rvu *rvu)
@@ -2287,7 +2200,6 @@
 	debugfs_create_file("rx_miss_act_stats", 0444, rvu->rvu_dbg.npc, rvu,
 			    &rvu_dbg_npc_rx_miss_act_fops);
 }
-<<<<<<< HEAD
 
 static int cpt_eng_sts_display(struct seq_file *filp, u8 eng_type)
 {
@@ -2481,201 +2393,6 @@
 {
 	struct cpt_ctx *ctx;
 
-=======
-
-static int cpt_eng_sts_display(struct seq_file *filp, u8 eng_type)
-{
-	struct cpt_ctx *ctx = filp->private;
-	u64 busy_sts = 0, free_sts = 0;
-	u32 e_min = 0, e_max = 0, e, i;
-	u16 max_ses, max_ies, max_aes;
-	struct rvu *rvu = ctx->rvu;
-	int blkaddr = ctx->blkaddr;
-	u64 reg;
-
-	reg = rvu_read64(rvu, blkaddr, CPT_AF_CONSTANTS1);
-	max_ses = reg & 0xffff;
-	max_ies = (reg >> 16) & 0xffff;
-	max_aes = (reg >> 32) & 0xffff;
-
-	switch (eng_type) {
-	case CPT_AE_TYPE:
-		e_min = max_ses + max_ies;
-		e_max = max_ses + max_ies + max_aes;
-		break;
-	case CPT_SE_TYPE:
-		e_min = 0;
-		e_max = max_ses;
-		break;
-	case CPT_IE_TYPE:
-		e_min = max_ses;
-		e_max = max_ses + max_ies;
-		break;
-	default:
-		return -EINVAL;
-	}
-
-	for (e = e_min, i = 0; e < e_max; e++, i++) {
-		reg = rvu_read64(rvu, blkaddr, CPT_AF_EXEX_STS(e));
-		if (reg & 0x1)
-			busy_sts |= 1ULL << i;
-
-		if (reg & 0x2)
-			free_sts |= 1ULL << i;
-	}
-	seq_printf(filp, "FREE STS : 0x%016llx\n", free_sts);
-	seq_printf(filp, "BUSY STS : 0x%016llx\n", busy_sts);
-
-	return 0;
-}
-
-static int rvu_dbg_cpt_ae_sts_display(struct seq_file *filp, void *unused)
-{
-	return cpt_eng_sts_display(filp, CPT_AE_TYPE);
-}
-
-RVU_DEBUG_SEQ_FOPS(cpt_ae_sts, cpt_ae_sts_display, NULL);
-
-static int rvu_dbg_cpt_se_sts_display(struct seq_file *filp, void *unused)
-{
-	return cpt_eng_sts_display(filp, CPT_SE_TYPE);
-}
-
-RVU_DEBUG_SEQ_FOPS(cpt_se_sts, cpt_se_sts_display, NULL);
-
-static int rvu_dbg_cpt_ie_sts_display(struct seq_file *filp, void *unused)
-{
-	return cpt_eng_sts_display(filp, CPT_IE_TYPE);
-}
-
-RVU_DEBUG_SEQ_FOPS(cpt_ie_sts, cpt_ie_sts_display, NULL);
-
-static int rvu_dbg_cpt_engines_info_display(struct seq_file *filp, void *unused)
-{
-	struct cpt_ctx *ctx = filp->private;
-	u16 max_ses, max_ies, max_aes;
-	struct rvu *rvu = ctx->rvu;
-	int blkaddr = ctx->blkaddr;
-	u32 e_max, e;
-	u64 reg;
-
-	reg = rvu_read64(rvu, blkaddr, CPT_AF_CONSTANTS1);
-	max_ses = reg & 0xffff;
-	max_ies = (reg >> 16) & 0xffff;
-	max_aes = (reg >> 32) & 0xffff;
-
-	e_max = max_ses + max_ies + max_aes;
-
-	seq_puts(filp, "===========================================\n");
-	for (e = 0; e < e_max; e++) {
-		reg = rvu_read64(rvu, blkaddr, CPT_AF_EXEX_CTL2(e));
-		seq_printf(filp, "CPT Engine[%u] Group Enable   0x%02llx\n", e,
-			   reg & 0xff);
-		reg = rvu_read64(rvu, blkaddr, CPT_AF_EXEX_ACTIVE(e));
-		seq_printf(filp, "CPT Engine[%u] Active Info    0x%llx\n", e,
-			   reg);
-		reg = rvu_read64(rvu, blkaddr, CPT_AF_EXEX_CTL(e));
-		seq_printf(filp, "CPT Engine[%u] Control        0x%llx\n", e,
-			   reg);
-		seq_puts(filp, "===========================================\n");
-	}
-	return 0;
-}
-
-RVU_DEBUG_SEQ_FOPS(cpt_engines_info, cpt_engines_info_display, NULL);
-
-static int rvu_dbg_cpt_lfs_info_display(struct seq_file *filp, void *unused)
-{
-	struct cpt_ctx *ctx = filp->private;
-	int blkaddr = ctx->blkaddr;
-	struct rvu *rvu = ctx->rvu;
-	struct rvu_block *block;
-	struct rvu_hwinfo *hw;
-	u64 reg;
-	u32 lf;
-
-	hw = rvu->hw;
-	block = &hw->block[blkaddr];
-	if (!block->lf.bmap)
-		return -ENODEV;
-
-	seq_puts(filp, "===========================================\n");
-	for (lf = 0; lf < block->lf.max; lf++) {
-		reg = rvu_read64(rvu, blkaddr, CPT_AF_LFX_CTL(lf));
-		seq_printf(filp, "CPT Lf[%u] CTL          0x%llx\n", lf, reg);
-		reg = rvu_read64(rvu, blkaddr, CPT_AF_LFX_CTL2(lf));
-		seq_printf(filp, "CPT Lf[%u] CTL2         0x%llx\n", lf, reg);
-		reg = rvu_read64(rvu, blkaddr, CPT_AF_LFX_PTR_CTL(lf));
-		seq_printf(filp, "CPT Lf[%u] PTR_CTL      0x%llx\n", lf, reg);
-		reg = rvu_read64(rvu, blkaddr, block->lfcfg_reg |
-				(lf << block->lfshift));
-		seq_printf(filp, "CPT Lf[%u] CFG          0x%llx\n", lf, reg);
-		seq_puts(filp, "===========================================\n");
-	}
-	return 0;
-}
-
-RVU_DEBUG_SEQ_FOPS(cpt_lfs_info, cpt_lfs_info_display, NULL);
-
-static int rvu_dbg_cpt_err_info_display(struct seq_file *filp, void *unused)
-{
-	struct cpt_ctx *ctx = filp->private;
-	struct rvu *rvu = ctx->rvu;
-	int blkaddr = ctx->blkaddr;
-	u64 reg0, reg1;
-
-	reg0 = rvu_read64(rvu, blkaddr, CPT_AF_FLTX_INT(0));
-	reg1 = rvu_read64(rvu, blkaddr, CPT_AF_FLTX_INT(1));
-	seq_printf(filp, "CPT_AF_FLTX_INT:       0x%llx 0x%llx\n", reg0, reg1);
-	reg0 = rvu_read64(rvu, blkaddr, CPT_AF_PSNX_EXE(0));
-	reg1 = rvu_read64(rvu, blkaddr, CPT_AF_PSNX_EXE(1));
-	seq_printf(filp, "CPT_AF_PSNX_EXE:       0x%llx 0x%llx\n", reg0, reg1);
-	reg0 = rvu_read64(rvu, blkaddr, CPT_AF_PSNX_LF(0));
-	seq_printf(filp, "CPT_AF_PSNX_LF:        0x%llx\n", reg0);
-	reg0 = rvu_read64(rvu, blkaddr, CPT_AF_RVU_INT);
-	seq_printf(filp, "CPT_AF_RVU_INT:        0x%llx\n", reg0);
-	reg0 = rvu_read64(rvu, blkaddr, CPT_AF_RAS_INT);
-	seq_printf(filp, "CPT_AF_RAS_INT:        0x%llx\n", reg0);
-	reg0 = rvu_read64(rvu, blkaddr, CPT_AF_EXE_ERR_INFO);
-	seq_printf(filp, "CPT_AF_EXE_ERR_INFO:   0x%llx\n", reg0);
-
-	return 0;
-}
-
-RVU_DEBUG_SEQ_FOPS(cpt_err_info, cpt_err_info_display, NULL);
-
-static int rvu_dbg_cpt_pc_display(struct seq_file *filp, void *unused)
-{
-	struct cpt_ctx *ctx = filp->private;
-	struct rvu *rvu = ctx->rvu;
-	int blkaddr = ctx->blkaddr;
-	u64 reg;
-
-	reg = rvu_read64(rvu, blkaddr, CPT_AF_INST_REQ_PC);
-	seq_printf(filp, "CPT instruction requests   %llu\n", reg);
-	reg = rvu_read64(rvu, blkaddr, CPT_AF_INST_LATENCY_PC);
-	seq_printf(filp, "CPT instruction latency    %llu\n", reg);
-	reg = rvu_read64(rvu, blkaddr, CPT_AF_RD_REQ_PC);
-	seq_printf(filp, "CPT NCB read requests      %llu\n", reg);
-	reg = rvu_read64(rvu, blkaddr, CPT_AF_RD_LATENCY_PC);
-	seq_printf(filp, "CPT NCB read latency       %llu\n", reg);
-	reg = rvu_read64(rvu, blkaddr, CPT_AF_RD_UC_PC);
-	seq_printf(filp, "CPT read requests caused by UC fills   %llu\n", reg);
-	reg = rvu_read64(rvu, blkaddr, CPT_AF_ACTIVE_CYCLES_PC);
-	seq_printf(filp, "CPT active cycles pc       %llu\n", reg);
-	reg = rvu_read64(rvu, blkaddr, CPT_AF_CPTCLK_CNT);
-	seq_printf(filp, "CPT clock count pc         %llu\n", reg);
-
-	return 0;
-}
-
-RVU_DEBUG_SEQ_FOPS(cpt_pc, cpt_pc_display, NULL);
-
-static void rvu_dbg_cpt_init(struct rvu *rvu, int blkaddr)
-{
-	struct cpt_ctx *ctx;
-
->>>>>>> 7aef27f0
 	if (!is_block_implemented(rvu->hw, blkaddr))
 		return;
 
