--- conflicted
+++ resolved
@@ -926,11 +926,7 @@
 {
 	struct input_dev *input = wacom->input;
 	unsigned char *data = wacom->data;
-<<<<<<< HEAD
-	int count = data[1] & 0x03;
-=======
 	int count = data[1] & 0x07;
->>>>>>> c16fa4f2
 	int i;
 
 	if (data[0] != 0x02)
