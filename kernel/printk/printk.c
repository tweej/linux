--- conflicted
+++ resolved
@@ -1879,16 +1879,12 @@
 	if (dict)
 		lflags |= LOG_PREFIX|LOG_NEWLINE;
 
-<<<<<<< HEAD
 	if (suppress_message_printing(level))
 		lflags |= LOG_NOCONS;
 
-	printed_len = log_output(facility, level, lflags, dict, dictlen, text, text_len);
-=======
 	return log_output(facility, level, lflags,
 			  dict, dictlen, text, text_len);
 }
->>>>>>> 03fc7f9c
 
 asmlinkage int vprintk_emit(int facility, int level,
 			    const char *dict, size_t dictlen,
