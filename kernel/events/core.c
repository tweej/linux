--- conflicted
+++ resolved
@@ -3160,10 +3160,7 @@
 static void perf_event_enable_on_exec(int ctxn)
 {
 	struct perf_event_context *ctx, *clone_ctx = NULL;
-<<<<<<< HEAD
-=======
 	struct perf_cpu_context *cpuctx;
->>>>>>> b562e44f
 	struct perf_event *event;
 	unsigned long flags;
 	int enabled = 0;
@@ -9324,11 +9321,7 @@
 	struct swevent_htable *swhash = &per_cpu(swevent_htable, cpu);
 
 	mutex_lock(&swhash->hlist_mutex);
-<<<<<<< HEAD
-	if (swhash->hlist_refcount > 0) {
-=======
 	if (swhash->hlist_refcount > 0 && !swevent_hlist_deref(swhash)) {
->>>>>>> b562e44f
 		struct swevent_hlist *hlist;
 
 		hlist = kzalloc_node(sizeof(*hlist), GFP_KERNEL, cpu_to_node(cpu));
