       STMicroelectronics 10/100/1000 Synopsys Ethernet driver

Copyright (C) 2007-2013  STMicroelectronics Ltd
Author: Giuseppe Cavallaro <peppe.cavallaro@st.com>

This is the driver for the MAC 10/100/1000 on-chip Ethernet controllers
(Synopsys IP blocks).

Currently this network device driver is for all STM embedded MAC/GMAC
(i.e. 7xxx/5xxx SoCs), SPEAr (arm), Loongson1B (mips) and XLINX XC2V3000
FF1152AMT0221 D1215994A VIRTEX FPGA board.

DWC Ether MAC 10/100/1000 Universal version 3.70a (and older) and DWC Ether
MAC 10/100 Universal version 4.0 have been used for developing this driver.

This driver supports both the platform bus and PCI.

Please, for more information also visit: www.stlinux.com

1) Kernel Configuration
The kernel configuration option is STMMAC_ETH:
 Device Drivers ---> Network device support ---> Ethernet (1000 Mbit) --->
 STMicroelectronics 10/100/1000 Ethernet driver (STMMAC_ETH)

2) Driver parameters list:
	debug: message level (0: no output, 16: all);
	phyaddr: to manually provide the physical address to the PHY device;
	dma_rxsize: DMA rx ring size;
	dma_txsize: DMA tx ring size;
	buf_sz: DMA buffer size;
	tc: control the HW FIFO threshold;
	watchdog: transmit timeout (in milliseconds);
	flow_ctrl: Flow control ability [on/off];
	pause: Flow Control Pause Time;
	eee_timer: tx EEE timer;
	chain_mode: select chain mode instead of ring.

3) Command line options
Driver parameters can be also passed in command line by using:
	stmmaceth=dma_rxsize:128,dma_txsize:512

4) Driver information and notes

4.1) Transmit process
The xmit method is invoked when the kernel needs to transmit a packet; it sets
the descriptors in the ring and informs the DMA engine that there is a packet
ready to be transmitted.
Once the controller has finished transmitting the packet, an interrupt is
triggered; So the driver will be able to release the socket buffers.
By default, the driver sets the NETIF_F_SG bit in the features field of the
net_device structure enabling the scatter/gather feature.

4.2) Receive process
When one or more packets are received, an interrupt happens. The interrupts
are not queued so the driver has to scan all the descriptors in the ring during
the receive process.
This is based on NAPI so the interrupt handler signals only if there is work
to be done, and it exits.
Then the poll method will be scheduled at some future point.
The incoming packets are stored, by the DMA, in a list of pre-allocated socket
buffers in order to avoid the memcpy (Zero-copy).

4.3) Interrupt Mitigation
The driver is able to mitigate the number of its DMA interrupts
using NAPI for the reception on chips older than the 3.50.
New chips have an HW RX-Watchdog used for this mitigation.

On Tx-side, the mitigation schema is based on a SW timer that calls the
tx function (stmmac_tx) to reclaim the resource after transmitting the
frames.
Also there is another parameter (like a threshold) used to program
the descriptors avoiding to set the interrupt on completion bit in
when the frame is sent (xmit).

Mitigation parameters can be tuned by ethtool.

4.4) WOL
Wake up on Lan feature through Magic and Unicast frames are supported for the
GMAC core.

4.5) DMA descriptors
Driver handles both normal and enhanced descriptors. The latter has been only
tested on DWC Ether MAC 10/100/1000 Universal version 3.41a and later.

STMMAC supports DMA descriptor to operate both in dual buffer (RING)
and linked-list(CHAINED) mode. In RING each descriptor points to two
data buffer pointers whereas in CHAINED mode they point to only one data
buffer pointer. RING mode is the default.

In CHAINED mode each descriptor will have pointer to next descriptor in
the list, hence creating the explicit chaining in the descriptor itself,
whereas such explicit chaining is not possible in RING mode.

4.6) Ethtool support
Ethtool is supported. Driver statistics and internal errors can be taken using:
ethtool -S ethX command. It is possible to dump registers etc.

4.7) Jumbo and Segmentation Offloading
Jumbo frames are supported and tested for the GMAC.
The GSO has been also added but it's performed in software.
LRO is not supported.

4.8) Physical
The driver is compatible with PAL to work with PHY and GPHY devices.

4.9) Platform information
Several driver's information can be passed through the platform
These are included in the include/linux/stmmac.h header file
and detailed below as well:

struct plat_stmmacenet_data {
	char *phy_bus_name;
	int bus_id;
	int phy_addr;
	int interface;
	struct stmmac_mdio_bus_data *mdio_bus_data;
	struct stmmac_dma_cfg *dma_cfg;
	int clk_csr;
	int has_gmac;
	int enh_desc;
	int tx_coe;
	int rx_coe;
	int bugged_jumbo;
	int pmt;
	int force_sf_dma_mode;
	int force_thresh_dma_mode;
	int riwt_off;
	void (*fix_mac_speed)(void *priv, unsigned int speed);
	void (*bus_setup)(void __iomem *ioaddr);
	int (*init)(struct platform_device *pdev);
	void (*exit)(struct platform_device *pdev);
	void *custom_cfg;
	void *custom_data;
	void *bsp_priv;
 };

Where:
 o phy_bus_name: phy bus name to attach to the stmmac.
 o bus_id: bus identifier.
 o phy_addr: the physical address can be passed from the platform.
	    If it is set to -1 the driver will automatically
	    detect it at run-time by probing all the 32 addresses.
 o interface: PHY device's interface.
 o mdio_bus_data: specific platform fields for the MDIO bus.
 o dma_cfg: internal DMA parameters
   o pbl: the Programmable Burst Length is maximum number of beats to
       be transferred in one DMA transaction.
       GMAC also enables the 4xPBL by default.
   o fixed_burst/mixed_burst/burst_len
 o clk_csr: fixed CSR Clock range selection.
 o has_gmac: uses the GMAC core.
 o enh_desc: if sets the MAC will use the enhanced descriptor structure.
 o tx_coe: core is able to perform the tx csum in HW.
 o rx_coe: the supports three check sum offloading engine types:
	   type_1, type_2 (full csum) and no RX coe.
 o bugged_jumbo: some HWs are not able to perform the csum in HW for
		over-sized frames due to limited buffer sizes.
		Setting this flag the csum will be done in SW on
		JUMBO frames.
 o pmt: core has the embedded power module (optional).
 o force_sf_dma_mode: force DMA to use the Store and Forward mode
		     instead of the Threshold.
<<<<<<< HEAD
 o force_thresh_dma_mode: force DMA to use the Shreshold mode other than
=======
 o force_thresh_dma_mode: force DMA to use the Threshold mode other than
>>>>>>> d8ec26d7
		     the Store and Forward mode.
 o riwt_off: force to disable the RX watchdog feature and switch to NAPI mode.
 o fix_mac_speed: this callback is used for modifying some syscfg registers
		 (on ST SoCs) according to the link speed negotiated by the
		 physical layer .
 o bus_setup: perform HW setup of the bus. For example, on some ST platforms
	     this field is used to configure the AMBA  bridge to generate more
	     efficient STBus traffic.
 o init/exit: callbacks used for calling a custom initialization;
	     this is sometime necessary on some platforms (e.g. ST boxes)
	     where the HW needs to have set some PIO lines or system cfg
	     registers.
 o custom_cfg/custom_data: this is a custom configuration that can be passed
			   while initializing the resources.
 o bsp_priv: another private pointer.

For MDIO bus The we have:

 struct stmmac_mdio_bus_data {
	int (*phy_reset)(void *priv);
	unsigned int phy_mask;
	int *irqs;
	int probed_phy_irq;
 };

Where:
 o phy_reset: hook to reset the phy device attached to the bus.
 o phy_mask: phy mask passed when register the MDIO bus within the driver.
 o irqs: list of IRQs, one per PHY.
 o probed_phy_irq: if irqs is NULL, use this for probed PHY.

For DMA engine we have the following internal fields that should be
tuned according to the HW capabilities.

struct stmmac_dma_cfg {
	int pbl;
	int fixed_burst;
	int burst_len_supported;
};

Where:
 o pbl: Programmable Burst Length
 o fixed_burst: program the DMA to use the fixed burst mode
 o burst_len: this is the value we put in the register
	      supported values are provided as macros in
	      linux/stmmac.h header file.

---

Below an example how the structures above are using on ST platforms.

 static struct plat_stmmacenet_data stxYYY_ethernet_platform_data = {
	.has_gmac = 0,
	.enh_desc = 0,
	.fix_mac_speed = stxYYY_ethernet_fix_mac_speed,
				|
				|-> to write an internal syscfg
				|   on this platform when the
				|   link speed changes from 10 to
				|   100 and viceversa
	.init = &stmmac_claim_resource,
				|
				|-> On ST SoC this calls own "PAD"
				|   manager framework to claim
				|   all the resources necessary
				|   (GPIO ...). The .custom_cfg field
				|   is used to pass a custom config.
};

Below the usage of the stmmac_mdio_bus_data: on this SoC, in fact,
there are two MAC cores: one MAC is for MDIO Bus/PHY emulation
with fixed_link support.

static struct stmmac_mdio_bus_data stmmac1_mdio_bus = {
	.phy_reset = phy_reset;
		|
		|-> function to provide the phy_reset on this board
	.phy_mask = 0,
};

static struct fixed_phy_status stmmac0_fixed_phy_status = {
	.link = 1,
	.speed = 100,
	.duplex = 1,
};

During the board's device_init we can configure the first
MAC for fixed_link by calling:
  fixed_phy_add(PHY_POLL, 1, &stmmac0_fixed_phy_status));)
and the second one, with a real PHY device attached to the bus,
by using the stmmac_mdio_bus_data structure (to provide the id, the
reset procedure etc).

4.10) List of source files:
 o Kconfig
 o Makefile
 o stmmac_main.c: main network device driver;
 o stmmac_mdio.c: mdio functions;
 o stmmac_pci: PCI driver;
 o stmmac_platform.c: platform driver
 o stmmac_ethtool.c: ethtool support;
 o stmmac_timer.[ch]: timer code used for mitigating the driver dma interrupts
		      (only tested on ST40 platforms based);
 o stmmac.h: private driver structure;
 o common.h: common definitions and VFTs;
 o descs.h: descriptor structure definitions;
 o dwmac1000_core.c: GMAC core functions;
 o dwmac1000_dma.c:  dma functions for the GMAC chip;
 o dwmac1000.h: specific header file for the GMAC;
 o dwmac100_core: MAC 100 core and dma code;
 o dwmac100_dma.c: dma functions for the MAC chip;
 o dwmac1000.h: specific header file for the MAC;
 o dwmac_lib.c: generic DMA functions shared among chips;
 o enh_desc.c: functions for handling enhanced descriptors;
 o norm_desc.c: functions for handling normal descriptors;
 o chain_mode.c/ring_mode.c:: functions to manage RING/CHAINED modes;
 o mmc_core.c/mmc.h: Management MAC Counters;
 o stmmac_hwtstamp.c: HW timestamp support for PTP
 o stmmac_ptp.c: PTP 1588 clock

5) Debug Information

The driver exports many information i.e. internal statistics,
debug information, MAC and DMA registers etc.

These can be read in several ways depending on the
type of the information actually needed.

For example a user can be use the ethtool support
to get statistics: e.g. using: ethtool -S ethX
(that shows the Management counters (MMC) if supported)
or sees the MAC/DMA registers: e.g. using: ethtool -d ethX

Compiling the Kernel with CONFIG_DEBUG_FS and enabling the
STMMAC_DEBUG_FS option the driver will export the following
debugfs entries:

/sys/kernel/debug/stmmaceth/descriptors_status
  To show the DMA TX/RX descriptor rings

Developer can also use the "debug" module parameter to get
further debug information.

In the end, there are other macros (that cannot be enabled
via menuconfig) to turn-on the RX/TX DMA debugging,
specific MAC core debug printk etc. Others to enable the
debug in the TX and RX processes.
All these are only useful during the developing stage
and should never enabled inside the code for general usage.
In fact, these can generate an huge amount of debug messages.

6) Energy Efficient Ethernet

Energy Efficient Ethernet(EEE) enables IEEE 802.3 MAC sublayer along
with a family of Physical layer to operate in the Low power Idle(LPI)
mode. The EEE mode supports the IEEE 802.3 MAC operation at 100Mbps,
1000Mbps & 10Gbps.

The LPI mode allows power saving by switching off parts of the
communication device functionality when there is no data to be
transmitted & received. The system on both the side of the link can
disable some functionalities & save power during the period of low-link
utilization. The MAC controls whether the system should enter or exit
the LPI mode & communicate this to PHY.

As soon as the interface is opened, the driver verifies if the EEE can
be supported. This is done by looking at both the DMA HW capability
register and the PHY devices MCD registers.
To enter in Tx LPI mode the driver needs to have a software timer
that enable and disable the LPI mode when there is nothing to be
transmitted.

7) Extended descriptors
The extended descriptors give us information about the receive Ethernet payload
when it is carrying PTP packets or TCP/UDP/ICMP over IP.
These are not available on GMAC Synopsys chips older than the 3.50.
At probe time the driver will decide if these can be actually used.
This support also is mandatory for PTPv2 because the extra descriptors 6 and 7
are used for saving the hardware timestamps.

8) Precision Time Protocol (PTP)
The driver supports the IEEE 1588-2002, Precision Time Protocol (PTP),
which enables precise synchronization of clocks in measurement and
control systems implemented with technologies such as network
communication.

In addition to the basic timestamp features mentioned in IEEE 1588-2002
Timestamps, new GMAC cores support the advanced timestamp features.
IEEE 1588-2008 that can be enabled when configure the Kernel.

9) SGMII/RGMII supports
New GMAC devices provide own way to manage RGMII/SGMII.
This information is available at run-time by looking at the
HW capability register. This means that the stmmac can manage
auto-negotiation and link status w/o using the PHYLIB stuff
In fact, the HW provides a subset of extended registers to
restart the ANE, verify Full/Half duplex mode and Speed.
Also thanks to these registers it is possible to look at the
Auto-negotiated Link Parter Ability.

10) TODO:
 o XGMAC is not supported.
 o Complete the TBI & RTBI support.
 o extend VLAN support for 3.70a SYNP GMAC.<|MERGE_RESOLUTION|>--- conflicted
+++ resolved
@@ -160,11 +160,7 @@
  o pmt: core has the embedded power module (optional).
  o force_sf_dma_mode: force DMA to use the Store and Forward mode
 		     instead of the Threshold.
-<<<<<<< HEAD
- o force_thresh_dma_mode: force DMA to use the Shreshold mode other than
-=======
  o force_thresh_dma_mode: force DMA to use the Threshold mode other than
->>>>>>> d8ec26d7
 		     the Store and Forward mode.
  o riwt_off: force to disable the RX watchdog feature and switch to NAPI mode.
  o fix_mac_speed: this callback is used for modifying some syscfg registers
